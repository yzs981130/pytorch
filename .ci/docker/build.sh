--- conflicted
+++ resolved
@@ -102,8 +102,6 @@
     CONDA_CMAKE=yes
     TRITON=yes
     ;;
-<<<<<<< HEAD
-=======
   pytorch-linux-bionic-cuda12.1-cudnn8-py3-gcc9-inductor-benchmarks)
     CUDA_VERSION=12.1.0
     CUDNN_VERSION=8
@@ -119,21 +117,6 @@
     TRITON=yes
     INDUCTOR_BENCHMARKS=yes
     ;;
-  pytorch-linux-bionic-cuda12.1-cudnn8-py3-gcc7)
-    CUDA_VERSION=12.1.0
-    CUDNN_VERSION=8
-    ANACONDA_PYTHON_VERSION=3.10
-    GCC_VERSION=7
-    PROTOBUF=yes
-    DB=yes
-    VISION=yes
-    KATEX=yes
-    UCX_COMMIT=${_UCX_COMMIT}
-    UCC_COMMIT=${_UCC_COMMIT}
-    CONDA_CMAKE=yes
-    TRITON=yes
-    ;;
->>>>>>> 00112454608 (add timm and huggingface to inductor docker images)
   pytorch-linux-bionic-cuda11.8-cudnn8-py3-gcc9)
     CUDA_VERSION=11.8.0
     CUDNN_VERSION=8
