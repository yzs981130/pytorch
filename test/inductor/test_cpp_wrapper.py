--- conflicted
+++ resolved
@@ -92,7 +92,6 @@
         BaseTest("test_bmm1"),
         BaseTest("test_bmm2"),
         BaseTest("test_cat"),  # alias
-<<<<<<< HEAD
         BaseTest(
             "test_conv2d_binary_inplace_fusion_failed",
             "",
@@ -110,9 +109,7 @@
             condition=torch._C.has_mkldnn,
             slow=True,
         ),
-=======
         BaseTest("test_dtype_sympy_expr"),
->>>>>>> e9a71156
         BaseTest("test_embedding_bag"),  # test default FallbackKernel
         BaseTest("test_index_put_deterministic_fallback"),
         BaseTest("test_int_div", "", test_cpu_repro.CPUReproTests()),
