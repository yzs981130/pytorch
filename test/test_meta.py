# Owner(s): ["module: primTorch"]

import itertools
import torch
import os
from enum import Enum
from torch.overrides import resolve_name
from torch.utils._pytree import tree_map, tree_flatten, tree_unflatten
from torch._subclasses.meta_utils import MetaConverter, assert_metadata_eq
import torch.utils._python_dispatch
from torch._dispatch.python import enable_python_dispatcher
from torch.testing._internal.common_utils import (
    TestCase,
    skipIfCrossRef,
    suppress_warnings,
    TEST_WITH_ASAN,
    run_tests,
    skipIfSlowGradcheckEnv,
    dtype_abbrs
)
from torch.testing._internal.common_device_type import (
    ops,
    instantiate_device_type_tests,
    onlyCUDA,
    OpDTypes,
)
from torch.testing._internal.common_methods_invocations import op_db
from torchgen.utils import YamlLoader
from torchgen.model import OperatorName

import sys
import yaml
import atexit
import re
from collections import defaultdict
import unittest
import warnings
import weakref
from functools import wraps

bf16 = torch.bfloat16
f64 = torch.float64
f32 = torch.float32
f16 = torch.float16
c32 = torch.complex32
c64 = torch.complex64
c128 = torch.complex128
i8 = torch.int8
i16 = torch.int16
i32 = torch.int32
i64 = torch.int64
b8 = torch.bool
u8 = torch.uint8


@skipIfSlowGradcheckEnv
class TestMetaConverter(TestCase):
    def assertSameVersionCounter(self, m1, m2):
        # Cannot easily test m1 and m2 have same storage due to
        # lack of Storage bindings.  Use version counter.
        vc = m1._version
        self.assertEqual(m2._version, vc)
        # Doing it this way ensures that we get VC bump even with leaves
        with torch.no_grad():
            m1._base.add_(3)
        self.assertNotEqual(m1._version, vc)
        self.assertEqual(m2._version, m1._version)

    def assertMetadataMatches(self, m1, m2):
        assert_metadata_eq(self.assertEqual, m1, m2)

    def test_view_of_non_leaf(self):
        x = torch.randn(4, requires_grad=True)
        y = x.neg()
        z1 = y[:]
        z2 = y[:]
        to_meta = MetaConverter()
        m1 = to_meta(z1)
        m2 = to_meta(z2)

        # check the test is actually testing what it claims
        self.assertTrue(m1._is_view())
        self.assertFalse(m1._base.is_leaf)

        self.assertIsNot(m1, m2)
        self.assertMetadataMatches(m1, z1)
        self.assertMetadataMatches(m2, z2)
        self.assertSameVersionCounter(m1, m2)

    def test_view_of_leaf(self):
        x = torch.randn(4, requires_grad=True)
        z1 = x[:]
        z2 = x[:]
        to_meta = MetaConverter()
        m1 = to_meta(z1)
        m2 = to_meta(z2)

        # check the test is actually testing what it claims
        self.assertTrue(m1._is_view())
        self.assertTrue(m1._base.is_leaf)

        self.assertIsNot(m1, m2)
        self.assertMetadataMatches(m1, z1)
        self.assertMetadataMatches(m2, z2)
        self.assertSameVersionCounter(m1, m2)

    def test_view_of_view_of_leaf(self):
        x = torch.randn(8)
        y = x.view(2, 4)
        y.requires_grad = True
        z = y.view(2, 2, 2)

        to_meta = MetaConverter()
        mx = to_meta(x)
        mz = to_meta(z)

        self.assertFalse(z.is_leaf)

        self.assertMetadataMatches(mx, x)
        self.assertMetadataMatches(mz, z)

    def test_leaf(self):
        x = torch.randn(4, requires_grad=True)
        to_meta = MetaConverter()
        m = to_meta(x)

        # check the test is actually testing what it claims
        self.assertTrue(m.is_leaf)
        self.assertTrue(m.requires_grad)

        self.assertMetadataMatches(m, x)

    def test_non_leaf(self):
        x = torch.randn(4, requires_grad=True)
        y = x.neg()
        to_meta = MetaConverter()
        m = to_meta(y)

        # check the test is actually testing what it claims
        self.assertFalse(m.is_leaf)
        self.assertTrue(m.requires_grad)

        self.assertMetadataMatches(m, y)

    def test_requires_grad_false(self):
        x = torch.randn(4, requires_grad=False)
        to_meta = MetaConverter()
        m = to_meta(x)

        # check the test is actually testing what it claims
        self.assertFalse(m.requires_grad)

        self.assertMetadataMatches(m, x)

    def test_channels_last(self):
        x = torch.empty(2, 3, 4, 5, memory_format=torch.channels_last)
        to_meta = MetaConverter()
        m = to_meta(x)

        # check the test is actually testing what it claims
        self.assertTrue(m.is_leaf)

        self.assertMetadataMatches(m, x)

    def test_channels_last_leaf(self):
        x = torch.empty(2, 3, 4, 5, memory_format=torch.channels_last, requires_grad=True)
        to_meta = MetaConverter()
        m = to_meta(x)

        # check the test is actually testing what it claims
        self.assertTrue(m.requires_grad)
        self.assertTrue(m.is_leaf)

        self.assertMetadataMatches(m, x)

    def test_channels_last_non_leaf(self):
        x = torch.empty(2, 3, 4, 5, memory_format=torch.channels_last, requires_grad=True)
        y = x + 2

        # sanity
        self.assertEqual(x.stride(), y.stride())
        self.assertFalse(y.is_leaf)

        to_meta = MetaConverter()
        m = to_meta(y)

        # check the test is actually testing what it claims
        self.assertTrue(m.requires_grad)
        self.assertFalse(m.is_leaf)

        self.assertMetadataMatches(m, y)

        # Check that we can autograd with m as input without erroring;
        # see https://github.com/pytorch/pytorch/issues/87956
        loss = m.sum()
        torch.autograd.grad(loss, m)

    def test_empty_strided_non_dense_leaf(self):
        x = torch.empty_strided((2, 2), (4, 2), requires_grad=True)

        to_meta = MetaConverter()
        m = to_meta(x)

        # check the test is actually testing what it claims
        self.assertTrue(m.requires_grad)
        self.assertTrue(m.is_leaf)

        self.assertMetadataMatches(m, x)

    def test_non_leaf_torture(self):
        x = torch.empty(20, requires_grad=True)
        with torch.no_grad():
            x.set_(x.storage(), 10, (2,), (2,))

        to_meta = MetaConverter()
        m = to_meta(x)

        # check the test is actually testing what it claims
        self.assertTrue(m.requires_grad)
        self.assertTrue(m.is_leaf)

        self.assertMetadataMatches(m, x)

    # NB: complex stuff is not actually exercised right now because
    # we have a blanket exclusion for complex conversion

    def test_view_as_real(self):
        x = torch.randn(4, dtype=torch.complex64)
        y = torch.view_as_real(x)
        m = MetaConverter()(y)
        self.assertMetadataMatches(m, y)

    def test_complex_noncontiguous_bug(self):
        x = torch.randn((2, 2, 4, 9), dtype=torch.complex32)[:, 0, :, :]
        m = MetaConverter()(x)
        self.assertMetadataMatches(m, x)

    def test_view_as_complex(self):
        x = torch.randn((4, 2), dtype=torch.float32)
        y = torch.view_as_complex(x)
        m = MetaConverter()(y)
        self.assertMetadataMatches(m, y)

    def test_view_dtype(self):
        x = torch.randn(4, dtype=torch.float32)
        y = x.view(dtype=torch.int32)
        m = MetaConverter()(y)
        self.assertMetadataMatches(m, y)

    def test_imag(self):
        x = torch.randn(4, dtype=torch.complex64)
        y = x.imag
        m = MetaConverter()(y)
        self.assertMetadataMatches(m, y)

    def test_weakref(self):
        x = torch.randn(4, 4, 4)
        m = MetaConverter()
        y = m(x)
        z = m(x)
        self.assertIs(y, z)
        self.assertEqual(len(m.tensor_memo), 1)
        self.assertEqual(len(m.storage_memo), 1)
        del x
        self.assertEqual(len(m.tensor_memo), 0)
        m.check_for_expired_weak_storages()
        self.assertEqual(len(m.storage_memo), 0)
        li = []
        r = []
        for i in range(4):
            li.append(torch.rand([i]))
            r.append(m(li[-1]))
        self.assertEqual(len(m.tensor_memo), 4)
        del li
        self.assertEqual(len(m.tensor_memo), 0)
        m.check_for_expired_weak_storages()
        self.assertEqual(len(m.storage_memo), 0)

    def test_tensor_outlives_converter(self):
        m = MetaConverter()
        ref = weakref.ref(m)
        x = torch.randn([4, 4])
        y = m(x)
        del m
        self.assertIs(ref(), None)

aten = torch.ops.aten

CHECK_STRIDES = {
    torch.Tensor.__getitem__,
}

CHECK_STRIDES_SKIPS = {
    aten._conj_physical.default,
    aten._fft_c2c.default,
    aten._fft_c2r.default,
    aten._fft_r2c.default,
    aten._linalg_svd.default,
    aten._scaled_dot_product_attention_forward.default,
    aten.add.Tensor,
<<<<<<< HEAD
=======
    aten.addmm.default,
>>>>>>> 73379aca
    aten.atan2.default,
    aten.binary_cross_entropy.default,
    aten.bitwise_and.Tensor,
    aten.bitwise_left_shift.Tensor,
    aten.bitwise_or.Tensor,
    aten.bitwise_right_shift.Tensor,
    aten.bitwise_xor.Tensor,
    aten.clamp_max.Tensor,
    aten.clamp_min.Tensor,
    aten.complex.default,
    aten.copysign.Tensor,
    aten.div.Tensor_mode,
    aten.div.Tensor,
    aten.eq.Tensor,
    aten.floor_divide.default,
    aten.fmax.default,
    aten.fmin.default,
    aten.fmod.Tensor,
    aten.gcd.default,
    aten.ge.Tensor,
    aten.gt.Tensor,
    aten.heaviside.default,
    aten.hypot.default,
    aten.igamma.default,
    aten.igammac.default,
    aten.lcm.default,
    aten.le.Tensor,
    aten.logical_and.default,
    aten.logical_or.default,
    aten.logical_xor.default,
    aten.lt.Tensor,
    aten.maximum.default,
    aten.minimum.default,
    aten.mul.Tensor,
    aten.ne.Tensor,
    aten.nextafter.default,
    aten.pow.Scalar,
    aten.pow.Tensor_Scalar,
    aten.pow.Tensor_Tensor,
    aten.prelu.default,
    aten.remainder.Tensor,
    aten.rsub.Tensor,
    aten.special_xlog1py.default,
    aten.special_zeta.default,
    aten.sub.Tensor,
    aten.where.self,
    aten.xlogy.Tensor,

    # channel_last and channel_last_3d related failures
    aten.convolution.default,
    aten.upsample_bilinear2d.vec,

    # following ops fails if include_storage_offset = True, but these are a bit edge casey
    # we should still fix them, leaving them here for tracking.
    # aten._reshape_alias.default,  # repro with test_dispatch_symbolic_meta_outplace_all_strides_matmul_cuda_float32
    # aten.view.default,  # repro with test_dispatch_symbolic_meta_outplace_all_strides_unflatten_cuda_float32
}

def should_check_strides(func):
    if func in CHECK_STRIDES:
        return True
    if func in CHECK_STRIDES_SKIPS:
        return False
    if not isinstance(func, torch._ops.OpOverload):
        return False
    # Prims are expected to model strides correctly
    if func.namespace == "prims":
        return True
    # Check if it's a view, by testing if any of the returns have
    # a non-empty alias set
    if any(r.alias_info.before_set for r in func._schema.returns if r.alias_info):
        return True
    # TODO: check for TensorIterator
    return True

def assert_ref_meta_equal(test_case, func, meta_rs, rs, msg_callable):
    flat_meta_rs, _ = tree_flatten(meta_rs)
    flat_rs, _ = tree_flatten(rs)
    test_case.assertEqual(len(flat_meta_rs), len(flat_rs))
    for i, meta_r, r in zip(range(len(flat_rs)), flat_meta_rs, flat_rs):
        def test_assert(cond, msg):
            if not cond:
                raise RuntimeError(f"output {i}: {msg_callable(msg)}")
        if not isinstance(r, torch.Tensor):
            continue
        test_assert(isinstance(meta_r, torch.Tensor), f"but real {i}th result is Tensor")
        test_assert(meta_r.dtype == r.dtype, f"but real dtype was {r.dtype}")
        test_assert(meta_r.shape == r.shape, f"but real shape was {r.shape}")
        # See https://github.com/pytorch/pytorch/issues/78050
        if should_check_strides(func):
            same_strides, _ = torch._prims_common.check_significant_strides(meta_r, r)
            test_assert(same_strides, f"but real stride was {r.stride()}")
        test_assert(
            meta_r.storage_offset() == r.storage_offset(),
            f"but real storage_offset was {r.storage_offset()}")
        test_assert(meta_r.requires_grad == r.requires_grad, f"but real requires_grad was {r.requires_grad}")
        test_assert(meta_r.is_conj() == r.is_conj(), f"but real is_conj was {r.is_conj()}")
        test_assert(meta_r.is_neg() == r.is_neg(), f"but real is_neg was {r.is_neg()}")


# This environment variable controls whether or not we print expected failure
# lists at the end of a test suite run.  The intended usage looks like this:
#
# 1. Run `PYTORCH_COLLECT_EXPECT=1 python test/test_meta.py` on a CUDA build
#    of PyTorch that has LAPACK/MAGMA installed.  You can filter `-k test_meta`
#    or `-k test_dispatch_meta` to only focus on one or another list
# 2. Given the printed skip/xfail list, add them to the corresponding lists;
#    torch.* entries go in meta_function and aten.* entries go in meta_dispatch.
#    If there are preexisting entries, you need to merge in the entries.
#
# This is somewhat manual but typically you shouldn't need to do this, unless
# you've made a major change (e.g., added a new dtype to PyTorch) and need to
# refresh the lists.  If you want to do it from scratch, just clear out the
# preexisting lists before running.
#
# WARNING: Python dict literals will silently ignore duplicate keys
COLLECT_EXPECT = os.getenv('PYTORCH_COLLECT_EXPECT', '0') == '1'

seen_succeeded = {}
seen_failed = {}
failed_reasons = defaultdict(set)
def print_seen():
    expected_failures = []
    skips = []

    def fmt_dtypes(dtypes):
        r = ', '.join(sorted(dtype_abbrs[d] for d in dtypes))
        return '{' + r + '}'

    for op, failed_dtypes in seen_failed.items():
        ops = resolve_name(op)
        succeeded_dtypes = seen_succeeded.get(op, set())
        expected_failures_dtypes = failed_dtypes - succeeded_dtypes
        skips_dtypes = failed_dtypes & succeeded_dtypes
        reasons = ""
        if failed_reasons[op]:
            reasons = "  # " + ", ".join(sorted(failed_reasons[op]))
        if expected_failures_dtypes:
            expected_failures.append(f"    {ops}: {fmt_dtypes(expected_failures_dtypes)},{reasons}")
        if skips_dtypes:
            skips.append(f"    {ops}: {fmt_dtypes(skips_dtypes)},")
    expected_failures.sort()
    skips.sort()
    nl = '\n'
    print(f"""\
expected_failures = {{
{nl.join(expected_failures)}
}}

skips = {{
{nl.join(skips)}
}}
""")
if COLLECT_EXPECT:
    atexit.register(print_seen)

# Success forces pass; failure forces fail; skip unconditionally skips testing
TestExpect = Enum("TestExpect", ("SUCCESS", "XFAILURE", "SKIP"))

# unlike print produce strides
def verbose_print(e):
    class Lit:
        def __init__(self, s):
            self.s = s

        def __repr__(self):
            return self.s

    def go(t):
        if isinstance(t, torch.Tensor):
            return Lit(f"{t} stride={t.stride()}")
        else:
            return t

    return repr(tree_map(go, e))

def run_meta_crossref(
    test_case,
    test_expect,
    func,
    args,
    kwargs,
    *,
    dtype,
    device_type,
    run_symbolic_meta: bool
):
    to_meta = MetaConverter()
    do_meta = test_expect is not TestExpect.SKIP

    if do_meta:
        try:
            meta_args = tree_map(to_meta, args)
            meta_kwargs = tree_map(to_meta, kwargs)
        except Exception as e:
            raise RuntimeError(
                f"failed to convert args to meta; "
                f"originally (*{args}, **{kwargs})") from e

    try:
        rs = func(*args, **kwargs)
    except Exception as e:
        # A lot of OpInfo for inplace are actually broken because
        # they're not tested outside of gradcheck which only checks
        # torch.float64 and torch.complex128 (which this second one
        # often skipped as well).
        raise unittest.SkipTest("Original OpInfo is broken")


    # TODO: also handle cases where func raise an exception

    # For now, only attempt if we managed to convert all tensor types
    # (if any of them failed, we're in a mixed device situation and
    # this isn't well supported)
    if do_meta and to_meta.successful():
        # Special cases
        if func is torch.tensor_split:
            # Use original indices_or_sections, this argument is data dependent
            meta_args = (meta_args[0], args[1]) + meta_args[2:]
        elif func is torch.Tensor.__getitem__:
            # Ensure boolean tensors use original
            assert len(args) == 2
            flat_args, _ = tree_flatten(args[1])
            flat_meta_args, spec = tree_flatten(meta_args[1])
            flat_new_args = []
            for a, ma in zip(flat_args, flat_meta_args):
                flat_new_args.append(a if isinstance(a, torch.Tensor) and a.dtype in [torch.int8, torch.bool] else ma)
            meta_args = (meta_args[0], tree_unflatten(flat_new_args, spec))
        elif func is torch.ops.aten.repeat_interleave.Tensor:
            if kwargs.get("output_size", None) is None:
                meta_args = args
        elif func is torch.ops.aten.index.Tensor:
            # Don't convert boolean tensors to meta as they will have nonzero
            # called on them
            indices = []
            for meta_index, real_index in zip(meta_args[1], args[1]):
                if meta_index is not None and meta_index.dtype in [torch.int8, torch.bool]:
                    indices.append(real_index)
                else:
                    indices.append(meta_index)
            meta_args = (meta_args[0], indices)

        if kwargs.get("device", None) is not None:
            meta_kwargs["device"] = "meta"

        try:
            # Suppress warnings, this doesn't matter for test_meta.py
            # but it does matter if you want to use this decorator
            # for cross-ref testing, as some tests may be looking at
            # errors
            with warnings.catch_warnings():
                warnings.simplefilter("ignore")
                if run_symbolic_meta:
                    # Run the decomps and meta kernels registered
                    # to the python dispatcher instead of the regular dispatcher.
                    # This should be the same set of kernels
                    # that fake tensor runs in dynamic shapes mode.
                    with enable_python_dispatcher():
                        meta_rs = func(*meta_args, **meta_kwargs)
                else:
                    meta_rs = func(*meta_args, **meta_kwargs)
        except Exception as e:
            if test_expect is TestExpect.XFAILURE:
                return rs
            seen_failed.setdefault(func, set()).add(dtype)
            if isinstance(e, NotImplementedError):
                m = RE_NOT_IMPLEMENTED_MSG.search(e.args[0])
                if m:
                    failed_reasons[func].add(m.group(1))
            if COLLECT_EXPECT:
                return rs
            raise RuntimeError(f"""\
failed to run: {resolve_name(func)}(
*{verbose_print(meta_args)},
**{verbose_print(meta_kwargs)}
)""") from e
        else:
            try:
                delim = ',\n  '
                assert_ref_meta_equal(test_case, func, meta_rs, rs, lambda msg: f"""\
meta disagrees with real impl:
{resolve_name(func)}(
  {delim.join(map(verbose_print, meta_args))},
  {delim.join(k + ": " + verbose_print(v) for k, v in meta_kwargs.items())}
) = (
  {verbose_print(meta_rs)}
)
{msg}
""")
            except Exception:
                if test_expect is TestExpect.XFAILURE:
                    return rs
                seen_failed.setdefault(func, set()).add(dtype)
                if COLLECT_EXPECT:
                    return rs
                raise
            else:
                seen_succeeded.setdefault(func, set()).add(dtype)
                if test_expect is TestExpect.XFAILURE and not COLLECT_EXPECT:
                    raise RuntimeError(f"unexpected success {resolve_name(func)}")

    return rs



RE_NOT_IMPLEMENTED_MSG = re.compile(r"Could not run '([^']+)' with arguments ")

meta_function_expected_failures = {
    torch.Tensor.to_sparse : {f64, i32, c128, i64, i16, f16, u8, c64, bf16, b8, i8, f32},
    torch.allclose : {f64, f16, c128, c64, bf16, f32},
    torch.argwhere : {f64, i32, c128, i64, i16, f16, u8, c64, bf16, b8, i8, f32},
    torch.combinations : {f64, i32, c128, i64, i16, f16, u8, c64, bf16, b8, i8, f32},
    torch.corrcoef : {f64, i32, c128, i64, i16, u8, c64, bf16, i8, f32},
    torch.count_nonzero : {f64, i32, c128, i64, i16, f16, u8, c64, bf16, b8, i8, f32},
    torch.cov : {f64, i32, c128, i64, i16, u8, c64, bf16, i8, f32},
    torch.functional.istft : {f64, c64, c128, f32},
    torch.geqrf : {f64, c64, c128, f32},
    torch.linalg.householder_product : {f64, c64, c128, f32},
    torch.linalg.solve_triangular : {f64, c64, c128, f32},
    torch.masked_select : {f64, i32, c128, i64, i16, f16, u8, c64, bf16, b8, i8, f32},
    torch.matrix_exp : {f64, c128, c64, bf16, f32},
    torch.nonzero : {f64, i32, c128, i64, i16, c32, f16, u8, c64, bf16, b8, i8, f32},
    torch.Tensor.nonzero : {f64, i32, c128, i64, i16, c32, f16, u8, c64, bf16, b8, i8, f32},
    torch.ormqr : {f64, c64, c128, f32},
    torch.repeat_interleave : {f64, i32, c128, i64, i16, c32, f16, u8, c64, bf16, b8, i8, f32},
    torch.take : {f64, i32, c128, i64, i16, f16, u8, c64, bf16, b8, i8, f32},
    torch.Tensor.item : {f64, i32, c128, i64, i16, f16, u8, c64, bf16, b8, i8, f32},
    torch.bincount : {i32, i64, u8, i16, i8},
    torch.frexp : {f64, f16, bf16, f32},
    torch.functional.unique : {f64, i32, i64, u8, i16, bf16, b8, i8, f32},
    torch.functional.unique_consecutive : {f64, i32, i64, u8, i16, bf16, b8, i8, f32},
    torch.histc : {f64, bf16, f32},
    torch.histogram : {f64, f32},
    torch.histogramdd : {f64, f32},
    torch.kthvalue : {f64, i32, i64, u8, i16, bf16, i8, f32},
    torch.logcumsumexp : {f64, bf16, f32},
    torch.median : {f64, i32, i64, u8, i16, bf16, i8, f32},
    torch.mode : {f64, i32, i64, f16, u8, i16, bf16, b8, i8, f32},
    torch.multinomial : {f64, bf16, f32},
    torch.nn.functional.ctc_loss : {f64, f32},
    torch.nn.functional.gaussian_nll_loss : {f64, bf16, f32},
    torch.nn.functional.max_pool3d : {f64, f32},
    torch.nn.functional.max_pool3d_with_indices : {f64, f32},
    torch.nn.functional.max_unpool1d : {f64, f32},
    torch.nn.functional.max_unpool2d : {f64, f32},
    torch.nn.functional.max_unpool3d : {f64, f32},
    torch.nn.functional.multi_margin_loss : {f64, f32},
    torch.nn.functional.multilabel_margin_loss : {f64, f32},
    torch.nn.functional.one_hot : {i64},
    torch.nn.functional.pdist : {f64, f32},
    torch.polar : {f64, f32},
    torch.segment_reduce : {f64, f16, bf16, f32},
    torch.searchsorted : {f64, i32, i64, f16, u8, i16, bf16, i8, f32},
    torch.symeig : {f64, f32, c128, c64},
    torch.cholesky : {f64, f32, c128, c64},
    torch.cholesky_inverse : {f64, f32, c128, c64},
    torch.cholesky_solve : {f64, f32, c128, c64},
    torch.linalg.eig : {f64, f32, c128, c64},
    torch.linalg.eigvals : {f64, f32, c128, c64},
    torch.linalg.lstsq : {f64, f32, c128, c64},
    torch.Tensor.conj_physical_: {c128, c32, c64},
}

meta_function_expected_failures_only_outplace = {
    torch.nn.functional.rrelu : {f64, bf16, f32},
}

"""
# This is some sample code for how we could dump these dicts into YAML
# file for easier reading/writing
import yaml
print(yaml.dump(
  {resolve_name(k): [dtype_abbrs[d] for d in v]
   for k, v in meta_function_expected_failures.items()}, default_flow_style=None))
import sys
sys.exit()
"""

meta_function_skips = {
    torch.Tensor.__rmatmul__ : {bf16, c128, f64, f32, f16, c64},
    torch.Tensor.matmul : {f64, f32, c128, c64},
    torch.fft.fft2 : {i8, i64, u8, c128, b8, f64, i16, f32, i32, c64, c32, f16},
    torch.fft.fft : {i8, i64, u8, c128, b8, f64, i16, f32, i32, c64, c32, f16},
    torch.fft.fftn : {i8, i64, u8, c128, b8, f64, i16, f32, i32, c64, c32, f16},
    torch.fft.ifft2 : {i8, i64, u8, c128, b8, f64, i16, f32, i32, c64, c32, f16, c32},
    torch.fft.ifft : {c128, c64, c32, f16},
    torch.fft.ifftn : {i8, i64, u8, c128, b8, f64, i16, f32, i32, c64, c32, f16},
    torch.fft.hfft: {f16},
    torch.fft.hfftn: {f16},
    torch.fft.hfft2: {f16},
    torch.fft.ihfft: {f16},
    torch.fft.ihfft2 : {i8, i64, u8, f64, b8, f32, i32, i16, f16, c32, f16},
    torch.fft.ihfftn : {i8, i64, u8, f64, b8, f32, i32, i16, c32, f16},
    torch.fft.irfft2 : {f16},
    torch.fft.irfft : {f16},
    torch.fft.irfftn : {f16},
    torch.fft.rfft2 : {i8, i64, u8, f64, b8, f32, i32, i16, c32, f16},
    torch.fft.rfft : {i8, i64, u8, f64, b8, f32, i32, i16, c32, f16},
    torch.fft.rfftn : {i8, i64, u8, f64, b8, f32, i32, i16, c32, f16},
    torch.functional.atleast_2d : {bf16, i8, c32, i64, u8, c128, b8, f64, i16, i32, f32, f16, c64},
    torch.functional.atleast_3d : {bf16, i8, c32, i64, u8, c128, b8, f64, i16, i32, f32, f16, c64},
    torch.functional.cartesian_prod : {bf16, i8, i64, u8, c128, b8, f64, i16, i32, f32, f16, c64},
    torch.functional.einsum : {bf16, c128, f64, f32, f16, c64},
    torch.functional.stft : {c128, f32, c64, f64},
    torch.functional.tensordot : {bf16, i8, i64, u8, c128, f64, i16, f32, i32, c64},
    torch.inner : {bf16, i8, i64, u8, c128, f64, i16, f32, i32, c64},
    torch.linalg.lu_solve : {c128, c64},
    torch.linalg.matrix_norm : {c128, f32, c64, f64},
    torch.linalg.matrix_power : {c128, c64},
    torch.linalg.matrix_rank : {c128, c64},
    torch.linalg.svd : {c128, c64},
    torch.matmul : {bf16, c128, f64, f32, f16, c64},
    torch.nanquantile : {f64, f32},
    torch.narrow : {bf16, i8, i64, u8, c128, b8, f64, i16, i32, f32, f16, c32, c64},
    torch.nn.functional.batch_norm : {f64, f32},
    torch.nn.functional.binary_cross_entropy : {bf16, f64, f32, f16},
    torch.nn.functional.dropout3d : {bf16, f64, f32, f16},
    torch.nn.functional.local_response_norm : {bf16, f64, f32, f16},
    torch.svd : {c128, c64},
    torch.take_along_dim : {bf16, i8, i64, u8, c128, b8, f64, i16, i32, f32, f16, c64},
    torch.vstack : {bf16, i8, c32, i64, u8, c128, b8, f64, i16, i32, f32, f16, c64},
    torch.aminmax : {i8, i64, u8, f64, b8, f32, i32, i16},
    torch.cummax : {bf16, i8, i64, u8, f64, b8, f32, i32, i16},
    torch.cummin : {bf16, i8, i64, u8, f64, b8, f32, i32, i16},
    torch.diff : {b8},
    torch.equal : {bf16, i8, c32, i64, u8, c128, b8, f64, i16, i32, f32, f16, c64},
    torch.functional.cdist : {f64, f32},
    torch.nanmean : {bf16, f64, f32, f16},
    torch.nn.functional.cross_entropy : {bf16, f64, f32},
    torch.nn.functional.interpolate : {bf16, f64, f32, u8},
    torch.nn.functional.nll_loss : {bf16, f64, f32},
    torch.linalg.pinv : {f64, f32},
    torch.linalg.cond : {c128, c64, f32, f64},
    torch.linalg.vander: {c128, c64, f32, f64, i16, i32, i64, i8, u8},
    torch.linalg.vecdot : {bf16, f64, f32, f16},
    torch.empty : {bf16, i8, c32, i64, u8, c128, b8, f64, i16, i32, f32, f16, c64},
    # This fails for arguments dispatched to grid_sampler_3d, but succeeds
    # for grid_sampler_2d, so we can't just xfail it
    torch.nn.functional.grid_sample : {f64, f32},
    torch.bucketize : {f64, i32, i64, f16, u8, i16, bf16, i8, f32},
    torch.Tensor.addbmm_: {bf16, c128, c64, f32, f64, i16, i32, i64, i8, u8},
}


meta_function_device_expected_failures = defaultdict(dict)
meta_function_device_expected_failures_only_outplace = defaultdict(dict)
meta_function_device_skips = defaultdict(dict)

meta_function_device_expected_failures['cpu'] = {
    torch.native_batch_norm: {bf16},
    torch.native_layer_norm: {bf16},
}

meta_function_device_expected_failures['cuda'] = {
    torch.corrcoef: {bf16, f16},  # aten::_local_scalar_dense
    torch.cov: {f16},  # aten::_local_scalar_dense
    torch.functional.unique: {f16},  # aten::_unique2, aten::unique_dim
    torch.functional.unique_consecutive: {f16},  # aten::unique_consecutive
    torch.geqrf: {f32, f64},  # aten::geqrf
    torch.histc: {i16, i32, i64, i8},  # aten::histc, aten::histc.out
    torch.kthvalue: {f16},  # aten::kthvalue.values
    torch.linalg.householder_product: {f32, f64},  # aten::linalg_householder_product, aten::linalg_householder_product.out
    torch.linalg.solve_triangular: {f32, f64},  # aten::linalg_solve_triangular, aten::linalg_solve_triangular.out
    torch.logcumsumexp: {bf16, f16},  # aten::_logcumsumexp, aten::_logcumsumexp.out
    torch.matrix_exp: {f16},  # aten::linalg_matrix_exp
    torch.median: {f16},  # aten::median, aten::median.dim_values
    torch.multinomial: {f16},  # aten::multinomial, aten::multinomial.out
    torch.nn.functional.gaussian_nll_loss: {f16},  # aten::_local_scalar_dense
    torch.nn.functional.max_pool3d: {bf16, f16},  # aten::max_pool3d_with_indices
    torch.nn.functional.max_pool3d_with_indices: {bf16, f16},  # aten::max_pool3d_with_indices
    torch.nn.functional.max_unpool1d: {f16},  # aten::max_unpool2d
    torch.nn.functional.max_unpool2d: {f16},  # aten::max_unpool2d
    torch.nn.functional.max_unpool3d: {f16},  # aten::max_unpool3d
    torch.nn.functional.multi_margin_loss: {bf16, f16},  # aten::multi_margin_loss
    torch.nn.functional.multilabel_margin_loss: {bf16, f16},  # aten::multilabel_margin_loss_forward
    torch.ormqr: {f32, f64},  # aten::ormqr, aten::ormqr.out
}

meta_function_device_expected_failures_only_outplace['cuda'] = {
    torch.nn.functional.rrelu: {f16},  # aten::rrelu_with_noise
}

meta_function_device_skips['cpu'] = {
    torch.narrow_copy: {b8, bf16, c128, c32, c64, f16, f32, f64, i16, i32, i64, i8, u8},
    torch.native_batch_norm: {f32, f64},
}

meta_function_device_skips['cuda'] = {
    torch.cummax: {f16},
    torch.cummin: {f16},
    torch.functional.tensordot: {f16},
    torch.inner: {f16},
    torch.linalg.matrix_power: {f32, f64},
    torch.linalg.matrix_rank: {f32, f64},
    torch.linalg.svd: {f32, f64},
    torch.nn.functional.cross_entropy: {f16},
    torch.nn.functional.interpolate: {f16},
    torch.nn.functional.nll_loss: {f16},
    torch.svd: {f32, f64},
    # This fails for arguments dispatched to grid_sampler_3d, but succeeds
    # for grid_sampler_2d, so we can't just xfail it
    torch.nn.functional.grid_sample : {f16},
}

# This is a __torch_function__ mode that, when enabled, interposes every
# Torch API call and runs the operator as normal, and then reruns it
# with meta inputs, and then checks that everything about the output agrees.
# Most of the logic deals with faithfully replicating the original tensor
# as a meta tensor, which is nontrivial because there are a lot of subsystems
# that may potentially be exercised.
#
# That being said, this class is a little overkill for what it is doing in
# this test file (since I could have just inlined __torch_function__ on the
# OpInfo call, and OpInfos generally have very regular inputs), but it will be
# useful for more comprehensive testing e.g., as seen in
# https://github.com/pytorch/pytorch/pull/75994  The big benefit is it is
# A LOT more efficient that torch dispatch mode (at the cost of less coverage)
class MetaCrossRefFunctionMode(torch.overrides.TorchFunctionMode):
    test_case: TestCase
    device_type: str
    dtype: torch.dtype

    def __init__(self, test_case, *, device, dtype, inplace):
        self.test_case = test_case
        self.device_type = torch.device(device).type
        self.dtype = dtype
        self.inplace = inplace

    def __torch_function__(self, func, types, args=(), kwargs=None):
        kwargs = kwargs or {}

        if (
            torch.jit.is_tracing() or isinstance(func, torch.ScriptMethod) or
            # meta converter doesn't work correctly when no_dispatch() is on, so
            # skip running the crossref test in this case
            torch._C._dispatch_tls_local_exclude_set().has(torch._C.DispatchKey.Python)
        ):
            return func(*args, **kwargs)

        if self.dtype in meta_function_skips.get(func, set()):
            test_expect = TestExpect.SKIP
        elif self.dtype in meta_function_device_skips[self.device_type].get(func, set()):
            test_expect = TestExpect.SKIP
        elif self.dtype in meta_function_expected_failures.get(func, set()):
            test_expect = TestExpect.XFAILURE
        elif not self.inplace and self.dtype in meta_function_expected_failures_only_outplace.get(func, set()):
            test_expect = TestExpect.XFAILURE
        elif self.dtype in meta_function_device_expected_failures[self.device_type].get(func, set()):
            test_expect = TestExpect.XFAILURE
        elif not self.inplace and \
                self.dtype in meta_function_device_expected_failures_only_outplace[self.device_type].get(func, set()):
            test_expect = TestExpect.XFAILURE
        else:
            test_expect = TestExpect.SUCCESS

        return run_meta_crossref(
            self.test_case, test_expect, func, args,
            kwargs, dtype=self.dtype, device_type=self.device_type, run_symbolic_meta=False
        )

# these always fail
meta_dispatch_expected_failures = {
    aten.allclose.default: {f16, bf16, f32, f64, c64, c128},  # NotImplementedError: 'aten::_local_scalar_dense'
    aten._fft_c2c.out : {f16, c64, i8, f64, c128, i32, i64, f32, c32, b8, i16, u8},
    aten._fft_r2c.out : {f16, i8, f64, i32, i64, f32, b8, i16, u8},
    aten.cholesky.default : {c64, c128, f64, f32},
    aten.cholesky.out : {c64, c128, f64, f32},
    aten.cholesky_inverse.default : {c64, c128, f64, f32},
    aten.cholesky_inverse.out : {c64, c128, f64, f32},
    aten.cholesky_solve.default : {c64, c128, f64, f32},
    aten.cholesky_solve.out : {c64, c128, f64, f32},
    aten.count_nonzero.default : {c64, f16, i8, f64, c128, i64, bf16, f32, i32, b8, i16, u8},
    aten.count_nonzero.dim_IntList : {c64, f16, i8, f64, c128, i64, bf16, f32, i32, b8, i16, u8},
    aten.geqrf.default : {c64, c128, f64, f32},
    aten.linalg_eig.default : {c64, c128, f64, f32},
    aten.linalg_householder_product.default : {c64, c128, f64, f32},
    aten.linalg_householder_product.out : {c64, c128, f64, f32},
    aten.linalg_lstsq.default : {c64, c128, f64, f32},
    aten.linalg_matrix_exp.default : {c64, bf16, f32, f64, c128},
    aten.linalg_solve_triangular.default : {c64, c128, f64, f32},
    aten.linalg_solve_triangular.out : {c64, c128, f64, f32},
    aten.masked_select.default : {c64, f16, i8, f64, c128, i64, bf16, f32, i32, b8, i16, u8},
    aten.masked_select.out : {c64, f16, i8, f64, c128, i64, bf16, f32, i32, b8, i16, u8},
    aten.nonzero.default : {c64, f16, i8, f64, c128, i64, bf16, f32, i32, c32, b8, i16, u8},
    aten.nonzero.out : {c64, f16, i8, f64, c128, i64, bf16, f32, i32, c32, b8, i16, u8},
    aten.ormqr.default : {c64, c128, f64, f32},
    aten.ormqr.out : {c64, c128, f64, f32},
    aten.polar.out : {f32, f64},
    aten.symeig.default : {c64, c128, f64, f32},
    aten.take.default : {c64, f16, i8, f64, c128, i64, bf16, f32, i32, b8, i16, u8},
    aten.take.out : {c64, f16, i8, f64, c128, i64, bf16, f32, i32, b8, i16, u8},
    aten.tensordot.out : {c64, i8, f64, c128, i64, bf16, f32, i32, i16, u8},
    aten.to_sparse.default : {c64, f16, i8, f64, c128, i64, bf16, f32, i32, b8, i16, u8},
    aten.to_sparse.sparse_dim : {c64, f16, i8, f64, c128, i64, bf16, f32, i32, b8, i16, u8},
    aten._ctc_loss.default : {f32, f64},  # Shape of second output depends on data.
    aten._ctc_loss.Tensor : {f32, f64},  # Shape of second output depends on data.
    aten._histogramdd_bin_edges.default : {f32, f64},
    aten._histogramdd_from_bin_cts.default : {f32, f64},
    aten._histogramdd_from_bin_tensors.default : {f32, f64},
    aten._local_scalar_dense.default : {c32, c64, f16, i8, f64, c128, i64, bf16, f32, i32, b8, i16, u8},
    aten._pdist_forward.default : {f32, f64},
    aten._unique2.default : {i8, f64, i64, bf16, f32, i32, b8, i16, u8},
    aten.bincount.default : {i64, i8, i32, i16, u8},
    aten.equal.default : {c64, f16, i8, f64, c128, i64, bf16, f32, i32, b8, i16, u8},
    aten.frexp.Tensor : {bf16, f32, f16, f64},
    aten.grid_sampler_3d.default : {f32, f64},
    aten.histc.default : {bf16, f32, f64},
    aten.histc.out : {bf16, f32, f64},
    aten.histogram.bin_ct : {f32, f64},
    aten.histogram.bins_tensor : {f32, f64},
    aten.kthvalue.default : {i8, f64, i64, bf16, f32, i32, i16, u8},
    aten.logcumsumexp.default : {bf16, f32, f64},
    aten.logcumsumexp.out : {bf16, f32, f64},
    aten.max_pool3d_with_indices.default : {f32, f64},
    aten.max_unpool2d.default : {f32, f64},
    aten.max_unpool3d.default : {f32, f64},
    aten.median.default : {i8, f64, i64, bf16, f32, i32, i16, u8},
    aten.median.dim : {i8, f64, i64, bf16, f32, i32, i16, u8},
    aten.mode.default : {f16, i8, f64, i64, bf16, f32, i32, b8, i16, u8},
    aten.multi_margin_loss.default : {f32, f64},
    aten.multilabel_margin_loss_forward.default : {f32, f64},
    aten.multinomial.default : {bf16, f32, f64},
    aten.multinomial.out : {bf16, f32, f64},
    aten.nll_loss2d_forward.default : {bf16, f32, f64},
    aten.polar.default : {f32, f64},
    aten.rrelu_with_noise.default : {bf16, f32, f64},
    aten.searchsorted.Tensor : {f16, i8, f64, i64, bf16, f32, i32, i16, u8},
    aten.searchsorted.Tensor_out : {f16, i8, f64, i64, bf16, f32, i32, i16, u8},
    aten.segment_reduce.default : {bf16, f32, f16, f64},
    aten.unique_consecutive.default : {i8, f64, i64, bf16, f32, i32, b8, i16, u8},
    aten.unique_dim.default : {i8, f64, i64, bf16, f32, i32, b8, i16, u8},
    aten.upsample_nearest3d.vec : {bf16, f32, f64, u8},
    aten.conj_physical_.default: {c128, c32, c64},
}

# these sometimes pass and sometimes fail
meta_dispatch_skips = {
    aten.index.Tensor: {i64, bf16, f16, u8, b8, f32, i8, f64, i16, i32, c32, c64, c128},  # at::nonzero doesn't have a Meta function
    aten._to_copy.default: {i64, bf16, f16, u8, b8, f32, i8, f64, i16, i32, c32, c64, c128},
    aten.aminmax.default: {i64, u8, b8, f32, i8, f64, i16, i32},
    aten.cummax.default: {i64, bf16, u8, b8, f32, i8, f64, i16, i32},
    aten.cummin.default: {i64, bf16, u8, b8, f32, i8, f64, i16, i32},
    aten.linalg_lu_solve.default: {c32, c64, c128},
    aten.linalg_lu_solve.out: {c32, c64, c128},
    aten.linalg_pinv.atol_rtol_tensor: {f32, f64},
    aten.linalg_pinv.atol_rtol_tensor_out: {f32, f64},
    aten.empty.memory_format: {b8, bf16, c128, c64, c32, f16, f32, f64, i16, i32, i64, i8, u8},
    aten.bucketize.Tensor : {f16, i8, f64, i64, bf16, f32, i32, i16, u8},
    aten.bucketize.Tensor_out : {f16, i8, f64, i64, bf16, f32, i32, i16, u8},
    aten.addbmm_.default: {bf16, c128, c64, f32, f64, i16, i32, i64, i8, u8},
}

# For CompositeImplicitAutograd functions that fail before hitting the Mode
meta_dispatch_early_skips = set({
    torch.Tensor.float_power_,
})

meta_dispatch_device_expected_failures = defaultdict(dict)
meta_dispatch_device_skips = defaultdict(dict)

meta_dispatch_device_expected_failures['cpu'] = {
    aten.native_batch_norm.default: {bf16},
    aten.native_layer_norm.default: {bf16},
}

meta_dispatch_device_expected_failures['cuda'] = {
    aten._unique2.default: {f16},  # aten::_unique2
    aten._use_cudnn_ctc_loss.default: {f32, f64},  # aten::_use_cudnn_ctc_loss
    aten._use_cudnn_ctc_loss.Tensor: {f32, f64},  # aten::_use_cudnn_ctc_loss.Tensor
    aten.cudnn_grid_sampler.default: {f16, f32, f64},  # aten::cudnn_grid_sampler
    aten.geqrf.default: {f32, f64},  # aten::geqrf
    aten.grid_sampler_3d.default: {f16},  # aten::grid_sampler_3d
    aten.histc.default: {i16, i32, i64, i8},  # aten::histc
    aten.histc.out: {i16, i32, i64, i8},  # aten::histc.out
    aten.kthvalue.default: {f16},  # aten::kthvalue.values
    aten.linalg_eigvalsh.out: {f32, f64},  # aten::linalg_eigvalsh.out
    aten.linalg_householder_product.default: {f32, f64},  # aten::linalg_householder_product
    aten.linalg_householder_product.out: {f32, f64},  # aten::linalg_householder_product.out
    aten.linalg_matrix_exp.default: {f16},  # aten::linalg_matrix_exp
    aten.linalg_solve_triangular.default: {f32, f64},  # aten::linalg_solve_triangular
    aten.linalg_solve_triangular.out: {f32, f64},  # aten::linalg_solve_triangular.out
    aten.log_sigmoid_forward.default: {bf16, f16, f64, f32},
    aten.log_sigmoid_forward.output : {bf16, f16, f64, f32},  # aten::log_sigmoid_forward.output
    aten.logcumsumexp.default: {bf16, f16},  # aten::_logcumsumexp
    aten.logcumsumexp.out: {bf16, f16},  # aten::_logcumsumexp.out
    aten.max_pool3d_with_indices.default: {bf16, f16},  # aten::max_pool3d_with_indices
    aten.max_unpool2d.default: {f16},  # aten::max_unpool2d
    aten.max_unpool3d.default: {f16},  # aten::max_unpool3d
    aten.median.default: {f16},  # aten::median
    aten.median.dim: {f16},  # aten::median.dim_values
    aten.multi_margin_loss.default: {bf16, f16},  # aten::multi_margin_loss
    aten.multilabel_margin_loss_forward.default: {bf16, f16},  # aten::multilabel_margin_loss_forward
    aten.multinomial.default: {f16},  # aten::multinomial
    aten.multinomial.out: {f16},  # aten::multinomial.out
    aten.nll_loss2d_forward.default: {f16},  # aten::nll_loss2d_forward
    aten.ormqr.default: {f32, f64},  # aten::ormqr
    aten.ormqr.out: {f32, f64},  # aten::ormqr.out
    aten.rrelu_with_noise.default: {f16},  # aten::rrelu_with_noise
    aten.tensordot.out: {f16},  # aten::tensordot.out
    aten.unique_consecutive.default: {f16},  # aten::unique_consecutive
    aten.unique_dim.default: {f16},  # aten::unique_dim
    aten.upsample_nearest3d.vec: {f16},  # aten::upsample_nearest3d.vec
}

meta_dispatch_device_skips['cpu'] = {
    aten._embedding_bag_forward_only.default: {f16, f32, f64},
    aten.native_batch_norm.default: {f32, f64},
}

meta_dispatch_device_skips['cuda'] = {
    aten._conj.default: {c32, f16},  # file issue
    aten._linalg_svd.default: {c64, c128},  # aten::linalg_eigvalsh.out
    aten.cudnn_batch_norm.default: {f32, f64},
    aten.log_softmax.int : {c32, c64},
    aten.softmax.int : {c32, c64},
    aten.softmax.int : {c32, c64},

    aten.cummax.default: {f16},
    aten.cummin.default: {f16},
    # ROCm stuff; technically this should be expected failure but it's
    # not worth it; these should get unified anyway
    aten.miopen_batch_norm.default: {f32},
}

def get_strided_args(args):

    def get_strided_variants(t, include_storage_offset=False):
        variants = []

        # contiguous
        variants.append(t)

        # transposed
        if t.ndim > 1:
            perm = list(reversed(range(t.ndim)))
            transposed = torch.empty(
                t.shape[::-1], device=t.device, dtype=t.dtype, requires_grad=t.requires_grad
            ).permute(perm).copy_(t)
            variants.append(transposed)

        # nondense
        if t.ndim > 0:
            nondense = torch.repeat_interleave(t, 2, dim=-1)[..., ::2]
            variants.append(nondense)

        # channel_last
        if t.ndim == 4:
            variants.append(t.contiguous(memory_format=torch.channels_last))

        # channel_last_3d
        if t.ndim == 5:
            variants.append(t.contiguous(memory_format=torch.channels_last_3d))

        # storage_offset
        if include_storage_offset:
            buffer = torch.empty(t.numel() + 1, device=t.device, dtype=t.dtype, requires_grad=t.requires_grad)
            buffer = buffer.as_strided(t.shape, t.stride(), storage_offset=1)
            buffer.copy_(t)
            variants.append(buffer)

        return variants

    strided_args = []
    for arg in args:
        if isinstance(arg, torch.Tensor) and not arg.is_sparse_csr and arg.is_contiguous():
            strided_arg_variants = get_strided_variants(arg)
        else:
            strided_arg_variants = [arg]
        strided_args.append(strided_arg_variants)

    for result in itertools.product(*strided_args):
        yield result

class MetaCrossRefDispatchMode(torch.utils._python_dispatch.TorchDispatchMode):
    test_case: TestCase
    device: torch.device
    dtype: torch.dtype

    def __init__(self, test_case, *, device, dtype, symbolic_meta: bool):
        self.test_case = test_case
        # save TLS
        self.precision = test_case.precision
        self.rel_tol = test_case.rel_tol
        self.device_type = torch.device(device).type
        self.dtype = dtype
        self.symbolic_meta = symbolic_meta

    def __torch_dispatch__(self, func, types, args=(), kwargs=None):
        kwargs = kwargs or {}

        self.test_case.precision = self.precision
        self.test_case.rel_tol = self.rel_tol

        if self.dtype in meta_dispatch_skips.get(func, set()):
            test_expect = TestExpect.SKIP
        elif self.dtype in meta_dispatch_device_skips[self.device_type].get(func, set()):
            test_expect = TestExpect.SKIP
        elif self.dtype in meta_dispatch_expected_failures.get(func, set()):
            test_expect = TestExpect.XFAILURE
        elif self.dtype in meta_dispatch_device_expected_failures[self.device_type].get(func, set()):
            test_expect = TestExpect.XFAILURE
        else:
            test_expect = TestExpect.SUCCESS

        return run_meta_crossref(
            self.test_case,
            test_expect,
            func,
            args,
            kwargs,
            dtype=self.dtype,
            device_type=self.device_type,
            run_symbolic_meta=self.symbolic_meta,
        )

# NB: we're running these tests only on CUDA because there are some
# inconsistencies between CUDA and CPU, and running on CUDA makes it easier
# to ignore the CPU case when inconsistencies arise.  Ideally we deal
# with the inconsistencies but this takes time.
@skipIfSlowGradcheckEnv
class TestMeta(TestCase):
    # Copies inputs to inplace operations to avoid inplace modifications
    #   to leaves requiring gradient
    def _get_safe_inplace(self, inplace_variant):
        @wraps(inplace_variant)
        def _fn(t, *args, **kwargs):
            return inplace_variant(t.clone(), *args, **kwargs)

        return _fn

    @unittest.skipIf(TEST_WITH_ASAN, "Skipped under ASAN")
    @skipIfCrossRef
    @suppress_warnings
    @ops(op_db)
    def test_meta_outplace(self, device, dtype, op):
        # run the OpInfo sample inputs, cross-referencing them with the
        # meta implementation and check the results are the same.  All
        # the heavy lifting happens in MetaCrossRefFunctionMode
        func = op.get_op()
        samples = op.sample_inputs(device, dtype, requires_grad=False)
        for sample_input in samples:
            args = [sample_input.input] + list(sample_input.args)
            kwargs = sample_input.kwargs
            with MetaCrossRefFunctionMode(self, dtype=dtype, device=device, inplace=False):
                expected = func(*args, **kwargs)
                if isinstance(expected, torch.Tensor) and op.supports_out:
                    func(*args, **kwargs, out=expected)

    @unittest.skipIf(TEST_WITH_ASAN, "Skipped under ASAN")
    @skipIfCrossRef
    @suppress_warnings
    @ops(op_db)
    def test_meta_inplace(self, device, dtype, op):
        func = op.get_inplace()
        if not func:
            self.skipTest("No inplace variable for this op")
        func = self._get_safe_inplace(func)
        samples = op.sample_inputs(device, dtype, requires_grad=False)
        for sample_input in samples:
            if sample_input.broadcasts_input:
                continue
            args = [sample_input.input] + list(sample_input.args)
            kwargs = sample_input.kwargs
            with MetaCrossRefFunctionMode(self, dtype=dtype, device=device, inplace=True):
                expected = func(*args, **kwargs)

    def _run_dispatch_meta_test(self, device, dtype, op, symbolic_meta, inplace, all_stride_variants=False):
        if inplace:
            func = op.get_inplace()
            if not func:
                self.skipTest("No inplace variable for this op")
        else:
            func = op.get_op()

        if func in meta_dispatch_early_skips:
            self.skipTest("Function is in dispatch early skips")

        if inplace:
            func = self._get_safe_inplace(func)

        samples = op.sample_inputs(device, dtype, requires_grad=False)
        for sample_input in samples:
            if inplace and sample_input.broadcasts_input:
                continue

            sample_args = [sample_input.input] + list(sample_input.args)
            kwargs = sample_input.kwargs

            if all_stride_variants and sum(isinstance(arg, torch.Tensor) for arg in sample_args) <= 5:
                # test inputs <= 5 tensors to avoid combinatorial explosion
                strided_args = get_strided_args(sample_args)
            else:
                strided_args = [sample_args]

            for args in strided_args:
                with MetaCrossRefDispatchMode.push(self, dtype=dtype, device=device, symbolic_meta=symbolic_meta):
                    expected = func(*args, **kwargs)

                    if not inplace and isinstance(expected, torch.Tensor) and op.supports_out:
                        func(*args, **kwargs, out=expected)


    @unittest.skipIf(TEST_WITH_ASAN, "Skipped under ASAN")
    @skipIfCrossRef
    @suppress_warnings
    @ops(op_db)
    def test_dispatch_meta_outplace(self, device, dtype, op):
        self._run_dispatch_meta_test(device, dtype, op, symbolic_meta=False, inplace=False)


    @unittest.skipIf(TEST_WITH_ASAN, "Skipped under ASAN")
    @skipIfCrossRef
    @suppress_warnings
    @ops(op_db)
    def test_dispatch_meta_inplace(self, device, dtype, op):
        self._run_dispatch_meta_test(device, dtype, op, symbolic_meta=False, inplace=True)

    @unittest.skipIf(TEST_WITH_ASAN, "Skipped under ASAN")
    @skipIfCrossRef
    @suppress_warnings
    @ops(op_db)
    def test_dispatch_symbolic_meta_outplace(self, device, dtype, op):
        self._run_dispatch_meta_test(device, dtype, op, symbolic_meta=True, inplace=False)


    @unittest.skipIf(TEST_WITH_ASAN, "Skipped under ASAN")
    @skipIfCrossRef
    @suppress_warnings
    @ops(op_db)
    def test_dispatch_symbolic_meta_inplace(self, device, dtype, op):
        self._run_dispatch_meta_test(device, dtype, op, symbolic_meta=True, inplace=True)

    @unittest.skipIf(TEST_WITH_ASAN, "Skipped under ASAN")
    @skipIfCrossRef
    @suppress_warnings
    # only test one dtype, as output stride behavior is the same for all dtypes
    @ops(op_db, dtypes=OpDTypes.any_common_cpu_cuda_one)
    # Only test on CUDA, as CUDA kernel's stride is the reference
    @onlyCUDA
    def test_dispatch_symbolic_meta_outplace_all_strides(self, device, dtype, op):
        self._run_dispatch_meta_test(device, dtype, op, symbolic_meta=True, inplace=False, all_stride_variants=True)

    @unittest.skipIf(TEST_WITH_ASAN, "Skipped under ASAN")
    @skipIfCrossRef
    @suppress_warnings
    # only test one dtype, as output stride behavior is the same for all dtypes
    @ops(op_db, dtypes=OpDTypes.any_common_cpu_cuda_one)
    # Only test on CUDA, as CUDA kernel's stride is the reference
    @onlyCUDA
    def test_dispatch_symbolic_meta_inplace_all_strides(self, device, dtype, op):
        self._run_dispatch_meta_test(device, dtype, op, symbolic_meta=True, inplace=True, all_stride_variants=True)


    def test_empty_quantized(self):
        r = torch.empty(2 ** 52, device='meta', dtype=torch.qint8)
        self.assertEqual(r.device.type, 'meta')

    def test_huber_loss_backward(self):
        inps = [torch.rand(2**52, device='meta') for _ in range(3)]
        r = torch.ops.aten.huber_loss_backward(*inps, 0, 1.0)
        self.assertEqual(r.device.type, 'meta')
        self.assertEqual(r.shape, inps[0].shape)

    def test_fill__alias_relationship(self):
        inps = torch.rand(2**52, device='meta')
        r = torch.ops.aten.fill_(inps, 1.0)
        # aten.fill_ returns an aliase
        self.assertEqual(id(inps), id(r))

        # aten.fill returns a new tensor
        r2 = torch.ops.aten.fill(inps, 1.0)
        self.assertNotEqual(id(inps), id(r2))

<<<<<<< HEAD
    # opinfo test is using aten.fill_, it's not testing aten.fill
    @onlyCUDA
    def test_fill_stride(self):
        to_meta = MetaConverter()
        sample_args = [torch.rand(2, 2, 2, 2), 1.0]

        for args in get_strided_args(sample_args):
            meta_args = to_meta(args)
            ref_out = torch.ops.aten.fill(*args)
            meta_out = torch.ops.aten.fill(*meta_args)
            self.assertEqual(ref_out.size(), meta_out.size())
            self.assertEqual(ref_out.stride(), meta_out.stride())
=======
    def test_meta__fused_moving_avg_obs_fq_helper(self, device):
        from torch.ao.quantization import FusedMovingAvgObsFakeQuantize
        to_meta = MetaConverter()

        x = torch.randn(5, 5, device=device)
        running_min_op = torch.tensor(float("inf"), device=device)
        running_max_op = torch.tensor(float("-inf"), device=device)
        avg_const = 0.01
        scale = torch.tensor([1.0], device=device)
        zero_point = torch.tensor([0], dtype=torch.int, device=device)

        mod = FusedMovingAvgObsFakeQuantize()
        torch.ao.quantization.enable_fake_quant(mod)
        torch.ao.quantization.enable_observer(mod)
        mod.to(device)

        meta_x = to_meta(x)

        args = [
            x,
            mod.observer_enabled,
            mod.fake_quant_enabled,
            running_min_op,
            running_max_op,
            scale,
            zero_point,
            avg_const,
            0,
            255,
            0,
        ]

        meta_args = args.copy()
        meta_args[0] = meta_x

        kwargss = [
            {},
            {"per_row_fake_quant": False, "symmetric_quant": False},
            {"per_row_fake_quant": False, "symmetric_quant": True},
        ]

        for kwargs in kwargss:
            ref_out = aten._fused_moving_avg_obs_fq_helper.default(*args, **kwargs)
            meta_out = aten._fused_moving_avg_obs_fq_helper.default(*meta_args, **kwargs)

            self.assertEqual(ref_out[0].size(), meta_out[0].size())
            self.assertEqual(ref_out[0].stride(), meta_out[0].stride())
            self.assertEqual(ref_out[1].size(), meta_out[1].size())
            self.assertEqual(ref_out[1].stride(), meta_out[1].stride())
>>>>>>> 73379aca


    def test_map_location_deserialize(self):
        import io

        t = torch.rand(10)
        b = io.BytesIO()

        torch.save(t, b)
        b.seek(0)
        r = torch.load(b, map_location=torch.device("meta"))
        self.assertEqual(r.device.type, 'meta')
        self.assertEqual(r.shape, t.shape)
        self.assertEqual(r.dtype, t.dtype)
        self.assertEqual(r.storage().data_ptr(), 0)

instantiate_device_type_tests(TestMeta, globals())

def print_op_str_if_not_supported(op_str):
    op = OperatorName.parse(op_str)
    packet = getattr(torch.ops.aten, str(op.name))
    overload = getattr(packet, op.overload_name if op.overload_name else "default")
    if any(overload in d for d in [meta_dispatch_skips, meta_dispatch_device_skips['cuda']]):
        print(f"{overload}  # SKIP")
    if any(overload in d for d in [meta_dispatch_expected_failures, meta_dispatch_device_expected_failures['cuda']]):
        print(overload)


if __name__ == "__main__":
    COMPARE_XLA = os.getenv('PYTORCH_COMPARE_XLA', None)
    if COMPARE_XLA is not None:
        with open(COMPARE_XLA, "r") as f:
            d = yaml.load(f, Loader=YamlLoader)
            ops = d.get("full_codegen", []) + d.get("supported", []) + d.get("autograd", [])
            for op_str in ops:
                print_op_str_if_not_supported(op_str)
        sys.exit(0)

    COMPARE_TEXT = os.getenv('PYTORCH_COMPARE_TEXT', None)
    if COMPARE_TEXT is not None:
        with open(COMPARE_TEXT, "r") as f:
            for op_str in f:
                print_op_str_if_not_supported(op_str.strip())
        sys.exit(0)

    run_tests()<|MERGE_RESOLUTION|>--- conflicted
+++ resolved
@@ -298,10 +298,6 @@
     aten._linalg_svd.default,
     aten._scaled_dot_product_attention_forward.default,
     aten.add.Tensor,
-<<<<<<< HEAD
-=======
-    aten.addmm.default,
->>>>>>> 73379aca
     aten.atan2.default,
     aten.binary_cross_entropy.default,
     aten.bitwise_and.Tensor,
@@ -1275,20 +1271,6 @@
         r2 = torch.ops.aten.fill(inps, 1.0)
         self.assertNotEqual(id(inps), id(r2))
 
-<<<<<<< HEAD
-    # opinfo test is using aten.fill_, it's not testing aten.fill
-    @onlyCUDA
-    def test_fill_stride(self):
-        to_meta = MetaConverter()
-        sample_args = [torch.rand(2, 2, 2, 2), 1.0]
-
-        for args in get_strided_args(sample_args):
-            meta_args = to_meta(args)
-            ref_out = torch.ops.aten.fill(*args)
-            meta_out = torch.ops.aten.fill(*meta_args)
-            self.assertEqual(ref_out.size(), meta_out.size())
-            self.assertEqual(ref_out.stride(), meta_out.stride())
-=======
     def test_meta__fused_moving_avg_obs_fq_helper(self, device):
         from torch.ao.quantization import FusedMovingAvgObsFakeQuantize
         to_meta = MetaConverter()
@@ -1338,7 +1320,19 @@
             self.assertEqual(ref_out[0].stride(), meta_out[0].stride())
             self.assertEqual(ref_out[1].size(), meta_out[1].size())
             self.assertEqual(ref_out[1].stride(), meta_out[1].stride())
->>>>>>> 73379aca
+
+    # opinfo test is using aten.fill_, it's not testing aten.fill
+    @onlyCUDA
+    def test_fill_stride(self):
+        to_meta = MetaConverter()
+        sample_args = [torch.rand(2, 2, 2, 2), 1.0]
+
+        for args in get_strided_args(sample_args):
+            meta_args = to_meta(args)
+            ref_out = torch.ops.aten.fill(*args)
+            meta_out = torch.ops.aten.fill(*meta_args)
+            self.assertEqual(ref_out.size(), meta_out.size())
+            self.assertEqual(ref_out.stride(), meta_out.stride())
 
 
     def test_map_location_deserialize(self):
