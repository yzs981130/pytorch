--- conflicted
+++ resolved
@@ -13,9 +13,6 @@
     ('q_per_channel_axis', datetime.date(2019, 10, 1)),
     ('fbgemm_is_cpu_supported', datetime.date(2019, 10, 1)),
     ('c10_experimental', datetime.date(2020, 1, 1)),
-<<<<<<< HEAD
-    ('empty_like', datetime.date(2019, 10, 30)),
-=======
     ('index_fill', datetime.date(2019, 10, 30)),
     ('align_to', datetime.date(2019, 10, 30)),
     ('unflatten', datetime.date(2019, 10, 30)),
@@ -25,7 +22,7 @@
     ('thnn_conv2d_backward', datetime.date(2019, 10, 30)),
     ('thnn_conv_depthwise2d_backward', datetime.date(2019, 10, 30)),
     ('thnn_conv3d_backward', datetime.date(2019, 10, 30))
->>>>>>> e25a692d
+    ('empty_like', datetime.date(2019, 10, 30)),
 ]
 
 
