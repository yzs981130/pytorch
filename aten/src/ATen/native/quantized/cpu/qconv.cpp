#include <algorithm>
#include <cmath>
#include <vector>

#include <ATen/ATen.h>
#include <ATen/Parallel.h>
#include <ATen/SmallVector.h>
#include <torch/library.h>
#include <ATen/native/quantized/cpu/fbgemm_utils.h>
#include <ATen/native/quantized/cpu/qnnpack_utils.h>
#include <ATen/native/quantized/cpu/quant_utils.h>
#include <ATen/native/quantized/cpu/conv_packed_params.h>
#include <caffe2/utils/threadpool/pthreadpool-cpp.h>

namespace {
// To have a sanity check for maximum matrix size.
constexpr int64_t kReasonableMaxDim = 1000000;
}

template <int kSpatialDim = 2>
bool ConvDimChecks(
    int64_t act_dims,
    int64_t stride_dims,
    int64_t padding_dims,
    int64_t output_padding_dims,
    int64_t dilation_dims,
    std::string func_name) {
  TORCH_CHECK(
      act_dims == kSpatialDim + 2,
      func_name,
      kSpatialDim,
      "d(): Expected activation tensor to have ",
      kSpatialDim + 2,
      " dimensions.");
  TORCH_CHECK(
      stride_dims == kSpatialDim,
      func_name,
      kSpatialDim,
      "d(): Expected stride tensor to have ",
      kSpatialDim,
      " dimensions.");
  TORCH_CHECK(
      padding_dims == kSpatialDim,
      func_name,
      kSpatialDim,
      "d(): Expected padding tensor to have ",
      kSpatialDim,
      " dimensions.");
  TORCH_CHECK(
      output_padding_dims == kSpatialDim,
      func_name,
      kSpatialDim,
      "d(): Expected padding tensor to have ",
      kSpatialDim,
      " dimensions.");
  TORCH_CHECK(
      dilation_dims == kSpatialDim,
      func_name,
      kSpatialDim,
      "d(): Expected dilation tensor to have ",
      kSpatialDim,
      " dimensions.");
  return true;
}

inline int64_t compute_deconv_shape(int64_t input,
                                    int64_t kernel,
                                    int64_t stride,
                                    int64_t input_padding,
                                    int64_t output_padding,
                                    int64_t dilation) {
  int64_t out = (input - 1) * stride - 2 * input_padding
                + dilation * (kernel - 1) + output_padding + 1;
  return out;
}

template <int64_t kSpatialDim>
at::SmallVector<int64_t, kSpatialDim + 2> MakeDeConvOutputShape(
    int64_t N, int64_t M,
    const std::vector<int64_t>& input_shape,
    const std::vector<int64_t>& kernel,
    const torch::List<int64_t>& stride,
    const torch::List<int64_t>& input_padding,
    const torch::List<int64_t>& output_padding,
    const torch::List<int64_t>& dilation) {
  at::SmallVector<int64_t, kSpatialDim + 2> output_shape;
  output_shape.resize(kSpatialDim + 2);
  output_shape[0] = N;  // Batch size
  output_shape[1] = M;  // Output channels
  for (int64_t idx = 0; idx < kSpatialDim; ++idx) {
    output_shape[idx + 2] = compute_deconv_shape(input_shape[idx],
                                                 kernel[idx],
                                                 stride[idx],
                                                 input_padding[idx],
                                                 output_padding[idx],
                                                 dilation[idx]);
    TORCH_CHECK(output_shape[idx + 2] > 0,
                "Output dimension is zero for ", idx, " axis;"
                " kernel: ", kernel[idx],
                ", stride: ", stride[idx],
                ", input padding: ", input_padding[idx],
                ", output padding: ", output_padding[idx],
                ", dilation: ", dilation[idx])
    TORCH_CHECK(output_shape[idx + 2] < kReasonableMaxDim,
                "Output dimension is beyound reasonable maximum for ", idx,
                " axis;"
                " kernel: ", kernel[idx],
                ", stride: ", stride[idx],
                ", input padding: ", input_padding[idx],
                ", output padding: ", output_padding[idx],
                ", dilation: ", dilation[idx]);
  }
  return output_shape;
}

#ifdef USE_FBGEMM

template <int kSpatialDim = 2>
at::SmallVector<int64_t, kSpatialDim + 2> MakeConvOutputShape(
    int N,
    int M,
    const std::array<int, kSpatialDim>& output_image_shape);

template <>
at::SmallVector<int64_t, 4> MakeConvOutputShape<2>(
    int N,
    int M,
    const std::array<int, 2>& output_image_shape) {
  return {N, M, output_image_shape[0], output_image_shape[1]};
}

template <>
at::SmallVector<int64_t, 5> MakeConvOutputShape<3>(
    int N,
    int M,
    const std::array<int, 3>& output_image_shape) {
  return {N,
          M,
          output_image_shape[0],
          output_image_shape[1],
          output_image_shape[2]};
}

#endif // USE_FBGEMM

#ifdef USE_PYTORCH_QNNPACK

template <int kSpatialDim>
at::SmallVector<int64_t, kSpatialDim + 2> MakeConvOutputShape(
    int N, // mini-batch
    int M, // output channels
    const std::vector<int>& input_image_shape,
    const std::vector<int64_t>& kernel,
    const torch::List<int64_t>& stride,
    const torch::List<int64_t>& padding,
    const torch::List<int64_t>& dilation);

template <>
at::SmallVector<int64_t, 4> MakeConvOutputShape<2>(
    int N, // mini-batch
    int M, // output channels
    const std::vector<int>& input_image_shape,
    const std::vector<int64_t>& kernel,
    const torch::List<int64_t>& stride,
    const torch::List<int64_t>& padding,
    const torch::List<int64_t>& dilation) {
  const int H = input_image_shape[0];
  const int W = input_image_shape[1];
  const int64_t Y_H =
      (H + 2 * padding[0] - dilation[0] * (kernel[0] - 1) - 1) / stride[0] + 1;
  const int64_t Y_W =
      (W + 2 * padding[1] - dilation[1] * (kernel[1] - 1) - 1) / stride[1] + 1;
  return {N, M, Y_H, Y_W};
}

template <>
at::SmallVector<int64_t, 5> MakeConvOutputShape<3>(
    int N, // mini-batch
    int M, // output channels
    const std::vector<int>& input_image_shape,
    const std::vector<int64_t>& kernel,
    const torch::List<int64_t>& stride,
    const torch::List<int64_t>& padding,
    const torch::List<int64_t>& dilation) {
  const int D = input_image_shape[0];
  const int H = input_image_shape[1];
  const int W = input_image_shape[2];
  const int64_t Y_D =
      (D + 2 * padding[0] - dilation[0] * (kernel[0] - 1) - 1) / stride[0] + 1;
  const int64_t Y_H =
      (H + 2 * padding[1] - dilation[1] * (kernel[1] - 1) - 1) / stride[1] + 1;
  const int64_t Y_W =
      (W + 2 * padding[2] - dilation[2] * (kernel[2] - 1) - 1) / stride[2] + 1;
  return {N, M, Y_D, Y_H, Y_W};
}

#endif // USE_PYTORCH_QNNPACK

#ifdef USE_FBGEMM
template <int kSpatialDim>
const float* PackedConvWeight<kSpatialDim>::GetBiasData(at::Tensor* bias_ptr) {
  const float* bias_data = nullptr;
  if (bias.has_value()) {
    *bias_ptr = bias.value();
    TORCH_CHECK(
        bias_ptr->dtype() == at::kFloat,
        "[QConv3D] The 'bias' tensor must have 'torch.float' dtype");
    *bias_ptr = bias_ptr->contiguous();
    TORCH_CHECK(bias_ptr->dim() == 1, "bias should be a vector (1D Tensor)");
    const int M = w->outputChannels();
    TORCH_CHECK(bias_ptr->size(0) == M, "bias should have ", M, " elements.");
    bias_data = bias_ptr->data_ptr<float>();
  }
  return bias_data;
}

template <int kSpatialDim>
void PackedConvWeight<kSpatialDim>::GetQuantizationParams(
    float act_scale,
    float out_scale,
    std::vector<float>* output_multiplier_float,
    std::vector<float>* act_times_w_scale) {
  if (q_scheme == c10::kPerTensorAffine) {
    *act_times_w_scale = {(act_scale * w_scale[0])};
    *output_multiplier_float = {act_times_w_scale->front() / out_scale};
  } else if (q_scheme == c10::kPerChannelAffine) {
    const int M = w->outputChannels();
    output_multiplier_float->resize(M);
    act_times_w_scale->resize(M);
    for (int i = 0; i < M; ++i) {
      act_times_w_scale->at(i) = (act_scale * w_scale[i]);
      output_multiplier_float->at(i) = act_times_w_scale->at(i) / out_scale;
    }
  } else {
    TORCH_CHECK(false, "[QConv", kSpatialDim, "D] Unknown quantization scheme");
  }
}

template <int kSpatialDim>
at::Tensor PackedConvWeight<kSpatialDim>::apply(
    const at::Tensor& input,
    double output_scale,
    int64_t output_zero_point) {
  return apply_impl<false>(input, output_scale, output_zero_point);
}

template <int kSpatialDim>
at::Tensor PackedConvWeight<kSpatialDim>::apply_relu(
    const at::Tensor& input,
    double output_scale,
    int64_t output_zero_point) {
  return apply_impl<true>(input, output_scale, output_zero_point);
}

template <int kSpatialDim>
template <bool kReluFused>
at::Tensor PackedConvWeight<kSpatialDim>::apply_impl(
    const at::Tensor& act,
    double output_scale,
    int64_t output_zero_point) {
  // Quantized kernels are all written with NHWC (channels last) layout in
  // mind. Ideally, we'd be compatible with conv2d behavior and preserve the
  // inputs layout as is (doing necessary upconversions).
  //
  // However, to be more robust, for now we just force output layout to always
  // be NHWC (channels last), thus opportunistically improving perf.
  //
  // This might change when full memory format support lands
  // See https://github.com/pytorch/pytorch/issues/23403
  const std::string func_name = transpose() ? "quantized::conv_transpose"
                                            : "quantized::conv";
  TORCH_CHECK(
      fbgemm::fbgemmSupportedCPU(), "Your CPU does not support FBGEMM.");
  ConvDimChecks<kSpatialDim>(
      act.ndimension(), stride().size(), padding().size(),
      output_padding().size(), dilation().size(), func_name);

  const int N = act.size(0);
  const int C = act.size(1);
  const int D = kSpatialDim == 2 ? 1 : act.size(2);
  const int H = act.size(kSpatialDim);
  const int W = act.size(kSpatialDim + 1);

  const at::Tensor act_nhwc = kSpatialDim == 2
      ? act.contiguous(c10::MemoryFormat::ChannelsLast)
      : at::native::fbgemm_utils::ConvertToChannelsLast3dTensor(act);
  const uint8_t* act_data =
      reinterpret_cast<uint8_t*>(act_nhwc.data_ptr<c10::quint8>());
  auto* pack_w = w.get();

  const int M = pack_w->outputChannels();
  const int kernel_d = kSpatialDim == 2 ? 1 : kernel[0];
  const int kernel_h = kernel[kSpatialDim - 2];
  const int kernel_w = kernel[kSpatialDim - 1];
  const int pad_d = kSpatialDim == 2 ? 0 : padding_[0];
  const int pad_h = padding_[kSpatialDim - 2];
  const int pad_w = padding_[kSpatialDim - 1];
  const int stride_d = kSpatialDim == 2 ? 1 : stride_[0];
  const int stride_h = stride_[kSpatialDim - 2];
  const int stride_w = stride_[kSpatialDim - 1];
  const int dilation_d = kSpatialDim == 2 ? 1 : dilation_[0];
  const int dilation_h = dilation_[kSpatialDim - 2];
  const int dilation_w = dilation_[kSpatialDim - 1];

  if (kSpatialDim == 2) {
    TORCH_CHECK(
        C == pack_w->inputChannels(),
        "[QConv2D] Given groups=",
        groups_,
        ", weight of size ",
        M,
        ", ",
        kernel_h,
        ", ",
        kernel_w,
        ", ",
        pack_w->inputChannels(),
        ", expected input (NCHW) ",
        N,
        ", ",
        C,
        ", ",
        H,
        ", ",
        W,
        " to have ",
        pack_w->inputChannels(),
        " channels, but got ",
        C,
        " channels instead");
  } else {
    TORCH_CHECK(
        C == pack_w->inputChannels(),
        "[QConv3D] Given groups=",
        groups_,
        ", weight of size ",
        M,
        ", ",
        kernel_d,
        ", ",
        kernel_h,
        ", ",
        kernel_w,
        ", ",
        pack_w->inputChannels(),
        ", expected input (NCDHW) ",
        N,
        ", ",
        C,
        ", ",
        D,
        ", ",
        H,
        ", ",
        W,
        " to have ",
        pack_w->inputChannels(),
        " channels, but got ",
        C,
        " channels instead");
  }

  fbgemm::conv_param_t<kSpatialDim> conv_p =
      at::native::fbgemm_utils::MakeFbgemmConvParam<kSpatialDim>(
          N, // Batch size
          C, // Number of input channels
          M, // Number of output channels
          kSpatialDim == 2 ? std::vector<int>{H, W} : std::vector<int>{D, H, W},
          groups_,
          kSpatialDim == 2 ? std::vector<int>{kernel_h, kernel_w}
                           : std::vector<int>{kernel_d, kernel_h, kernel_w},
          kSpatialDim == 2 ? std::vector<int>{stride_h, stride_w}
                           : std::vector<int>{stride_d, stride_h, stride_w},
          kSpatialDim == 2 ? std::vector<int>{pad_h, pad_w}
                           : std::vector<int>{pad_d, pad_h, pad_w},
          kSpatialDim == 2
              ? std::vector<int>{dilation_h, dilation_w}
              : std::vector<int>{dilation_d, dilation_h, dilation_w});

  const float act_scale = act.q_scale();
  const int32_t act_zero_point = act.q_zero_point();

  at::Tensor bias;
  const float* bias_data = GetBiasData(&bias);

  TORCH_CHECK(
      w_scale.size() == w_zp.size(),
      "Weight scales and zero points vectors should have the same size.");
  std::vector<float> output_multiplier_float;
  std::vector<float> act_times_w_scale;
  GetQuantizationParams(
      act_scale, output_scale, &output_multiplier_float, &act_times_w_scale);

  const at::SmallVector<int64_t, kSpatialDim + 2> output_shape =
      MakeConvOutputShape<kSpatialDim>(N, M, conv_p.OUT_DIM);
  if (N > 0) {
    TORCH_CHECK(
        std::all_of(
            output_shape.begin(),
            output_shape.end(),
            [](int64_t i) { return i > 0; }),
        "[QConv",
        kSpatialDim,
        "D] each dimension of output tensor should be greater than 0");
  }
  at::Tensor output = kSpatialDim == 2
      ? at::_empty_affine_quantized(
            output_shape,
            device(c10::kCPU)
                .dtype(c10::kQUInt8)
                .memory_format(c10::MemoryFormat::ChannelsLast),
            output_scale,
            output_zero_point,
            c10::nullopt)
      : at::native::fbgemm_utils::MakeEmptyAffineQuantizedChannelsLast3dTensor(
            output_shape[0],
            output_shape[1],
            output_shape[2],
            output_shape[3],
            output_shape[4],
            device(c10::kCPU).dtype(c10::kQUInt8),
            output_scale,
            output_zero_point);
  at::Tensor buffer =
      at::empty(output.sizes(), output.options().dtype(c10::kInt));
  const int num_tasks = at::get_num_threads();
  at::parallel_for(0, num_tasks, 1, [&](int64_t begin, int64_t end) {
    fbgemm::DoNothing<> kNoOpObj{};
    for (int task_id = begin; task_id < end; ++task_id) {
      if (q_scheme == c10::kPerTensorAffine) {
        fbgemm::ReQuantizeOutput<
            kReluFused,
            fbgemm::QuantizationGranularity::TENSOR,
            float>
            output_proc_obj(
                kNoOpObj,
                output_multiplier_float.data(),
                output_zero_point,
                act_zero_point,
                w_zp.data(),
                nullptr, /* row offset buffer */
                col_offsets.data(),
                bias_data,
                M,
                groups_,
                act_times_w_scale.data());
        fbgemm::fbgemmConv<decltype(output_proc_obj), kSpatialDim, int32_t>(
            conv_p,
            act_data,
            *pack_w,
            reinterpret_cast<uint8_t*>(output.data_ptr<c10::quint8>()),
            buffer.data_ptr<int32_t>(),
            output_proc_obj,
            task_id /* thread_id*/,
            num_tasks /* num_threads */);
      } else if (q_scheme == c10::kPerChannelAffine) {
        fbgemm::ReQuantizeOutput<
            kReluFused,
            fbgemm::QuantizationGranularity::OUT_CHANNEL,
            float>
            output_proc_obj(
                kNoOpObj,
                output_multiplier_float.data(),
                output_zero_point,
                act_zero_point,
                w_zp.data(),
                nullptr, /* row offset buffer */
                col_offsets.data(),
                bias_data,
                M,
                groups_,
                act_times_w_scale.data());

        fbgemm::fbgemmConv<decltype(output_proc_obj), kSpatialDim, int32_t>(
            conv_p,
            act_data,
            *pack_w,
            reinterpret_cast<uint8_t*>(output.data_ptr<c10::quint8>()),
            buffer.data_ptr<int32_t>(),
            output_proc_obj,
            task_id /* thread_id*/,
            num_tasks /* num_threads */);
      }
    }
  });

  return output;
}

template at::Tensor PackedConvWeight<2>::apply(
    const at::Tensor& act,
    double output_scale,
    int64_t output_zero_point);

template at::Tensor PackedConvWeight<2>::apply_relu(
    const at::Tensor& act,
    double output_scale,
    int64_t output_zero_point);

template at::Tensor PackedConvWeight<3>::apply(
    const at::Tensor& act,
    double output_scale,
    int64_t output_zero_point);

template at::Tensor PackedConvWeight<3>::apply_relu(
    const at::Tensor& act,
    double output_scale,
    int64_t output_zero_point);

#endif // USE_FBGEMM

#ifdef USE_PYTORCH_QNNPACK

template <int kSpatialDim>
at::Tensor PackedConvWeightsQnnp<kSpatialDim>::apply(
    const at::Tensor& input,
    double output_scale,
    int64_t output_zero_point) {
  return apply_impl<false>(input, output_scale, output_zero_point);
}

template <int kSpatialDim>
at::Tensor PackedConvWeightsQnnp<kSpatialDim>::apply_relu(
    const at::Tensor& input,
    double output_scale,
    int64_t output_zero_point) {
  return apply_impl<true>(input, output_scale, output_zero_point);
}

template <int kSpatialDim>
template <bool kReluFused>
at::Tensor PackedConvWeightsQnnp<kSpatialDim>::apply_impl(
    const at::Tensor& act,
    double output_scale,
    int64_t output_zero_point) {
  const std::string func_name = transpose() ? "quantized::conv_transpose"
                                            : "quantized::conv";
  TORCH_CHECK(!(kReluFused && transpose()),
              kSpatialDim == 2,
              func_name, kSpatialDim,
              "d (qnnpack): ConvTranspose cannot be fused with ReLU.");
  TORCH_CHECK(
      kSpatialDim == 2,
      func_name, kSpatialDim,
      "d (qnnpack): QNNPACK only supports Conv2d now.");
  ConvDimChecks<kSpatialDim>(
      act.ndimension(), stride().size(), padding().size(),
      output_padding().size(), dilation().size(), func_name);

  auto* pack_w = w.get();

  // TODO Can be replaced with packB->getOutputChannels() when update pre-pack
  // to actually do the packing.
  const int out_ch_idx = transpose() ? 1 : 0;
  const auto out_ch = bias.size(0);
  // inputs are in semantic NCHW format
  const int N = act.size(0);
  const int C = act.size(1);
  const int H = act.size(2);
  const int W = act.size(3);
  const int M = out_ch; // output channels

  const at::Tensor act_nhwc = act.contiguous(c10::MemoryFormat::ChannelsLast);

  auto output_min = kReluFused
      ? activationLimits(output_scale, output_zero_point, Activation::RELU)
            .first
      : std::numeric_limits<uint8_t>::min();
  auto output_max = kReluFused
      ? activationLimits(output_scale, output_zero_point, Activation::RELU)
            .second
      : std::numeric_limits<uint8_t>::max();

  double act_input_scale = act_nhwc.q_scale();

  // Re-quantizing the bias based on input scale and weight scale.
  if (!input_scale.has_value() || input_scale.value() != act_input_scale) {
    TORCH_CHECK(M == (transpose() ? groups() : 1) * orig_weight.size(out_ch_idx),
        "Output channel size of weight and bias must match.");
    TORCH_CHECK(C == (transpose() ? 1 : groups()) * orig_weight.size(1 - out_ch_idx),
        "Input channel size of weight and bias must match.");

    // Get the original weight and adjust it to uint8 from int8
    auto weight_contig =
        orig_weight.contiguous(c10::MemoryFormat::ChannelsLast);
    auto bias_fp32 = bias;
    int8_t* w_data =
        reinterpret_cast<int8_t*>(weight_contig.template data_ptr<c10::qint8>());

    float* weight_scales_data = w_scales.data_ptr<float>();
    // We calculate requant scale here as the vector holding the requant scale
    // is owned by this module. The pointer is then passed to qnnpack backend.
    generate_requantization_scales(
        w_scales, act_input_scale, output_scale, requantization_scales);

    // TODO Kimish, we are allocating affine_quantized regardless of per channel or not.
    // This allocation is actually used only for packing weight and thus will be freed.
    // Still we should be consistent. Fix this.
    at::Tensor qnnp_weight = at::_empty_affine_quantized(
        weight_contig.sizes(),
        at::device(c10::kCPU)
            .dtype(c10::kQUInt8)
            .memory_format(c10::MemoryFormat::ChannelsLast),
        weight_scales_data[0],
        w_zero_points[0],
        c10::nullopt);
    auto* qnnp_w_data = qnnp_weight.template data_ptr<c10::quint8>();
    auto wt_numel = weight_contig.numel();
    for (int i = 0; i < wt_numel; ++i) {
      qnnp_w_data[i] = static_cast<c10::quint8>(w_data[i] + 128);
    }
    at::Tensor qbias;
    // Original bias was float, so we requantize it here.
    if (conv_p.per_channel) {
      at::Tensor bias_quant_scales =
          weight_contig.q_per_channel_scales() * act_input_scale;
      at::Tensor bias_zp = at::zeros(bias_quant_scales.sizes(), c10::kInt);
      qbias = at::native::quantize_per_channel_cpu(
          bias_fp32, bias_quant_scales, bias_zp, 0, c10::kQInt32);
    } else {
      qbias = at::native::quantize_per_tensor(
          bias_fp32,
          weight_contig.q_scale() * act_input_scale,
          0,
          c10::kQInt32);
    }

    // Update the input scale to not pack again.
    input_scale = act_input_scale;
    w.reset();
    w = std::make_unique<qnnpack::PrePackConvWeights>(
        conv_p,
        w_zero_points.data(),
        reinterpret_cast<uint8_t*>(qnnp_w_data),
        reinterpret_cast<int32_t*>(qbias.template data_ptr<c10::qint32>()));
    pack_w = w.get();
    if (at::globalContext().releaseWeightsWhenPrepacking()) {
        // On mobile, we release the original weight by resetting the intrusive_ptr.
        // Calling unpack after this will throw an assertion.
        orig_weight.reset();
    }
  }

  TORCH_INTERNAL_ASSERT(pack_w != nullptr, "Packed Weights are NULL");
  at::SmallVector<int64_t, kSpatialDim + 2> output_shape;
  if (transpose()) {
    output_shape = MakeDeConvOutputShape<kSpatialDim>(N, M, {H, W},
        kernel_, stride(), padding(), output_padding(), dilation());
  } else {
    output_shape = MakeConvOutputShape<kSpatialDim>(N, M, {H, W},
        kernel_, stride(), padding(), dilation());
  }

  if (act_nhwc.numel() > 0) {
    TORCH_CHECK(
        std::all_of(
            output_shape.begin(),
            output_shape.end(),
            [](int64_t i) { return i > 0; }),
        "quantized::conv2d (qnnpack): each dimension of output tensor should "
        "be greater than 0.")
  }

  // Allocate output Tensor and a buffer for QNNPACK to use
  at::Tensor output = at::native::empty_affine_quantized(
      output_shape,
      at::device(c10::kCPU)
          .dtype(c10::kQUInt8)
          .memory_format(c10::MemoryFormat::ChannelsLast),
      output_scale,
      output_zero_point,
      c10::nullopt);

<<<<<<< HEAD
  pytorch_qnnp_status run_status;
  if (transpose()) {
    run_status = qnnpack::qnnpackDeConv(
        conv_p,
        pack_w->getPackedWeights(),
        N,
        H,
        W,
        act_nhwc.q_zero_point(),
        reinterpret_cast<uint8_t*>(act_nhwc.template data_ptr<c10::quint8>()),
        w_zero_points.data(),
        requantization_scales.data(),
        output.q_zero_point(),
        output_min,
        output_max,
        reinterpret_cast<uint8_t*>(output.template data_ptr<c10::quint8>()),
        caffe2::mobile_pthreadpool());
  } else {
    run_status = qnnpack::qnnpackConv(
        conv_p,
        pack_w->getPackedWeights(),
        N,
        H,
        W,
        act_nhwc.q_zero_point(),
        reinterpret_cast<uint8_t*>(act_nhwc.template data_ptr<c10::quint8>()),
        w_zero_points.data(),
        requantization_scales.data(),
        output.q_zero_point(),
        output_min,
        output_max,
        reinterpret_cast<uint8_t*>(output.template data_ptr<c10::quint8>()),
        caffe2::mobile_pthreadpool());
  }
=======
  const pytorch_qnnp_status run_status = qnnpack::qnnpackConv(
      conv_p,
      pack_w->getPackedWeights(),
      N,
      H,
      W,
      act_nhwc.q_zero_point(),
      reinterpret_cast<uint8_t*>(act_nhwc.template data_ptr<c10::quint8>()),
      w_zero_points.data(),
      requantization_scales.data(),
      output.q_zero_point(),
      output_min,
      output_max,
      reinterpret_cast<uint8_t*>(output.template data_ptr<c10::quint8>()),
      caffe2::pthreadpool_());
>>>>>>> e9f5fa93

  TORCH_INTERNAL_ASSERT(
      run_status == pytorch_qnnp_status_success,
      "failed to run quantized::conv2d (qnnpack) operator");

  return output;
}

template at::Tensor PackedConvWeightsQnnp<2>::apply(
    const at::Tensor& act,
    double output_scale,
    int64_t output_zero_point);

template at::Tensor PackedConvWeightsQnnp<2>::apply_relu(
    const at::Tensor& act,
    double output_scale,
    int64_t output_zero_point);

template at::Tensor PackedConvWeightsQnnp<3>::apply(
    const at::Tensor& act,
    double output_scale,
    int64_t output_zero_point);

template at::Tensor PackedConvWeightsQnnp<3>::apply_relu(
    const at::Tensor& act,
    double output_scale,
    int64_t output_zero_point);

#endif // USE_PYTORCH_QNNPACK

namespace at {
namespace native {
namespace {

/*
 * FBGEMM uses vpmaddubsw instruction to multiply activations (uint8_t) and
 * weights (int8_t).
 *
 * https://software.intel.com/sites/landingpage/IntrinsicsGuide/#text=_mm256_maddubs_epi16&expand=3284,3530
 *
 * vpmaddubsw operates on a vector of activations and a vector of
 * weights. If these vectors are
 *
 *    A (uint8_t) = a0, a1, a2, a3 ...
 *
 * and
 *
 *    B (int8_t)  = b0, b1, b2, b3 ...
 *
 * the result of this instruction is an int16_t vector with values
 *
 *    C (int16_t) = a0*b0 + a1*b1, a2*b2 + a3*b3 ...
 *
 * For large values of A and/or B the result (a0*b0 + a1*b1) might not fit into
 * an int16_t number. So the instruction saturates them to max (or min) possible
 * value of an int16_t number. Such behavior is expected for the
 * implementation below.
 *
 * For example, a0 = 255, a1 = 255, b0 = 127 and b1 = 127 the actual result
 * 64770 overflows for an int16_t number (-32768, 32767) so the returned result
 * is 32767.
 *
 */
template <int kSpatialDim, bool kReluFused>
class QConvInt8 final {
 public:
  static Tensor run(
      Tensor act,
      const c10::intrusive_ptr<ConvPackedParamsBase<kSpatialDim>>& packed_weight,
      double output_scale,
      int64_t output_zero_point) {
    if (kReluFused) {
      return packed_weight->apply_relu(act, output_scale, output_zero_point);
    } else {
      return packed_weight->apply(act, output_scale, output_zero_point);
    }
  }
};

template <bool kReluFused>
class QConv1dInt8 final {
 public:
  static Tensor run(
      Tensor act,
      const c10::intrusive_ptr<ConvPackedParamsBase<2>>& packed_weight,
      double output_scale,
      int64_t output_zero_point) {
    at::Tensor output;
    // N, C, L -> N, C, 1, L
    act = act.unsqueeze(quant_utils::kConv1dSqueezeDim + 2);
    if (kReluFused) {
      output = packed_weight->apply_relu(act, output_scale, output_zero_point);
    } else {
      output = packed_weight->apply(act, output_scale, output_zero_point);
    }
    // N, C, 1, L -> N, C, L
    return output.squeeze_(quant_utils::kConv1dSqueezeDim + 2);
  }
};

// kernel for maintaining backward compatibility
template <int kSpatialDim, bool kReluFused>
class QConvInt8ForBC final {
 public:
  static Tensor run(
      Tensor act,
      const c10::intrusive_ptr<ConvPackedParamsBase<kSpatialDim>>& packed_weight,
      torch::List<int64_t> stride,
      torch::List<int64_t> padding,
      torch::List<int64_t> dilation,
      int64_t groups,
      double output_scale,
      int64_t output_zero_point) {
    if (kReluFused) {
      TORCH_WARN_ONCE(
          "Arguments [stride, padding, dilation, groups] in ops.quantized.conv"
          + c10::to_string(kSpatialDim) + "d_relu, " +
          "have been removed, please update your model to remove these arguments.");
      return packed_weight->apply_relu(act, output_scale, output_zero_point);
    } else {
      TORCH_WARN_ONCE(
          "Arguments [stride, padding, dilation, groups] in ops.quantized.conv"
          + c10::to_string(kSpatialDim) + "d, " +
          "have been removed, please update your model to remove these arguments.");
      return packed_weight->apply(act, output_scale, output_zero_point);
    }
  }
};

TORCH_LIBRARY_IMPL(quantized, QuantizedCPU, m) {
  m.impl("conv1d",          QConv1dInt8<false>::run);
  m.impl("conv1d_relu",     QConv1dInt8<true>::run);
  m.impl("conv2d.new",      QConvInt8<2, false>::run);
  m.impl("conv2d_relu.new", QConvInt8<2, true>::run);
  m.impl("conv3d.new",      QConvInt8<3, false>::run);
  m.impl("conv3d_relu.new", QConvInt8<3, true>::run);
  // for backward compatibility
  m.impl("conv2d", QConvInt8ForBC<2, false>::run);
  m.impl("conv2d_relu", QConvInt8ForBC<2, true>::run);
  m.impl("conv3d", QConvInt8ForBC<3, false>::run);
  m.impl("conv3d_relu", QConvInt8ForBC<3, true>::run);

  // transpose
  m.impl("conv_transpose1d",  QConv1dInt8<false>::run);
  m.impl("conv_transpose2d",  QConvInt8<2, false>::run);
}

TORCH_LIBRARY_IMPL(_quantized, QuantizedCPU, m) {
  m.impl("conv2d",      QConvInt8<2, false>::run);
  m.impl("conv2d_relu", QConvInt8<2, true>::run);

  // transpose
  m.impl("conv_transpose1d",  QConv1dInt8<false>::run);
  m.impl("conv_transpose2d",  QConvInt8<2, false>::run);
}

} // namespace
} // namespace native
} // namespace at<|MERGE_RESOLUTION|>--- conflicted
+++ resolved
@@ -671,7 +671,6 @@
       output_zero_point,
       c10::nullopt);
 
-<<<<<<< HEAD
   pytorch_qnnp_status run_status;
   if (transpose()) {
     run_status = qnnpack::qnnpackDeConv(
@@ -688,7 +687,7 @@
         output_min,
         output_max,
         reinterpret_cast<uint8_t*>(output.template data_ptr<c10::quint8>()),
-        caffe2::mobile_pthreadpool());
+        caffe2::pthreadpool_());
   } else {
     run_status = qnnpack::qnnpackConv(
         conv_p,
@@ -704,25 +703,8 @@
         output_min,
         output_max,
         reinterpret_cast<uint8_t*>(output.template data_ptr<c10::quint8>()),
-        caffe2::mobile_pthreadpool());
-  }
-=======
-  const pytorch_qnnp_status run_status = qnnpack::qnnpackConv(
-      conv_p,
-      pack_w->getPackedWeights(),
-      N,
-      H,
-      W,
-      act_nhwc.q_zero_point(),
-      reinterpret_cast<uint8_t*>(act_nhwc.template data_ptr<c10::quint8>()),
-      w_zero_points.data(),
-      requantization_scales.data(),
-      output.q_zero_point(),
-      output_min,
-      output_max,
-      reinterpret_cast<uint8_t*>(output.template data_ptr<c10::quint8>()),
-      caffe2::pthreadpool_());
->>>>>>> e9f5fa93
+        caffe2::pthreadpool_());
+  }
 
   TORCH_INTERNAL_ASSERT(
       run_status == pytorch_qnnp_status_success,
