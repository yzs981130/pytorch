#include <c10/util/Optional.h>
#include <sys/types.h>
#include <torch/csrc/python_headers.h>

#ifndef _MSC_VER
#include <sys/socket.h>
#endif

#include <ATen/ATen.h>
#include <ATen/DLConvertor.h>
#include <ATen/ExpandUtils.h>
#include <ATen/LegacyVmapMode.h>
#include <ATen/LinalgBackend.h>
#include <ATen/Parallel.h>
#include <ATen/Utils.h>
#include <ATen/core/Vitals.h>
#include <ATen/dlpack.h>
#include <ATen/native/ConvUtils.h>
#include <c10/core/DispatchKeySet.h>
#include <c10/util/Logging.h>
#include <c10/util/irange.h>
#include <libshm.h>
#include <pybind11/pybind11.h>
#include <pybind11/stl.h>
#include <torch/csrc/THConcat.h>
#include <torch/csrc/utils/pybind.h>
#include <cstdlib>
#include <unordered_map>

#include <ATen/ThreadLocalPythonObjects.h>
#include <torch/csrc/DataLoader.h>
#include <torch/csrc/Device.h>
#include <torch/csrc/Dtype.h>
#include <torch/csrc/DynamicTypes.h>
#include <torch/csrc/Generator.h>
#include <torch/csrc/Layout.h>
#include <torch/csrc/MemoryFormat.h>
#include <torch/csrc/QScheme.h>
#include <torch/csrc/Stream.h>
#include <torch/csrc/THP.h>
#include <torch/csrc/TypeInfo.h>
#include <torch/csrc/api/include/torch/python/init.h>
#include <torch/csrc/autograd/python_cpp_function.h>
#include <torch/csrc/autograd/python_enum_tag.h>
#include <torch/csrc/autograd/python_fft_functions.h>
#include <torch/csrc/autograd/python_function.h>
#include <torch/csrc/autograd/python_legacy_variable.h>
#include <torch/csrc/autograd/python_linalg_functions.h>
#include <torch/csrc/autograd/python_nested_functions.h>
#include <torch/csrc/autograd/python_nn_functions.h>
#include <torch/csrc/autograd/python_return_types.h>
#include <torch/csrc/autograd/python_sparse_functions.h>
#include <torch/csrc/autograd/python_special_functions.h>
#include <torch/csrc/autograd/python_variable.h>
#include <torch/csrc/dynamo/init.h>
#include <torch/csrc/functorch/init.h>
#include <torch/csrc/jit/python/init.h>
#include <torch/csrc/jit/python/python_ir.h>
#include <torch/csrc/jit/python/python_tracer.h>
#include <torch/csrc/jit/serialization/pickler.h>
#include <torch/csrc/lazy/python/init.h>
#include <torch/csrc/monitor/python_init.h>
#include <torch/csrc/mps/Module.h>
#include <torch/csrc/multiprocessing/init.h>
#include <torch/csrc/onnx/init.h>
#include <torch/csrc/profiler/python/init.h>
#include <torch/csrc/tensor/python_tensor.h>
#include <torch/csrc/utils/disable_torch_function.h>
#include <torch/csrc/utils/init.h>
#include <torch/csrc/utils/pycfunction_helpers.h>
#include <torch/csrc/utils/python_arg_parser.h>
#include <torch/csrc/utils/python_compat.h>
#include <torch/csrc/utils/python_dispatch.h>
#include <torch/csrc/utils/python_strings.h>
#include <torch/csrc/utils/tensor_dtypes.h>
#include <torch/csrc/utils/tensor_layouts.h>
#include <torch/csrc/utils/tensor_memoryformats.h>
#include <torch/csrc/utils/tensor_new.h>
#include <torch/csrc/utils/tensor_numpy.h>
#include <torch/csrc/utils/tensor_qschemes.h>

#ifdef USE_DISTRIBUTED
#ifdef USE_C10D
#include <torch/csrc/distributed/autograd/python_autograd.h>
#include <torch/csrc/distributed/c10d/c10d.h>
#include <torch/csrc/distributed/rpc/rpc.h>
#include <torch/csrc/distributed/rpc/testing/testing.h>
#endif
#endif

#if defined(USE_VALGRIND)
#include <callgrind.h>
#endif

namespace py = pybind11;

PyObject* module;

THPGenerator* THPDefaultCPUGenerator = nullptr;

////////////////////////////////////////////////////////////////////////////////
////////////////////////////////////////////////////////////////////////////////

static PyObject* THPModule_initNames(PyObject* self, PyObject* arg) {
  static std::vector<std::string> names;

  THPObjectPtr types(PySequence_Fast(arg, "expected a sequence"));
  if (!types)
    return nullptr;

  // NOLINTNEXTLINE(bugprone-branch-clone)
  auto num_classes = PySequence_Fast_GET_SIZE(types.get());
  names.reserve(names.size() + num_classes);
  for (Py_ssize_t i = 0; i < num_classes; i++) {
    PyObject* obj = PySequence_Fast_GET_ITEM(types.get(), i);
    THPUtils_assert(PyType_Check(obj), "expected a PyTypeObject");
    PyTypeObject* type = (PyTypeObject*)obj;

    THPObjectPtr module_name(PyObject_GetAttrString(obj, "__module__"));
    if (!module_name)
      return nullptr;
    THPUtils_assert(
        THPUtils_checkString(module_name.get()),
        "expected __module__ to be a string");
    std::string name = THPUtils_unpackString(module_name.get());
    names.emplace_back(name + "." + type->tp_name);
    type->tp_name = names.back().c_str();
  }
  Py_RETURN_NONE;
}
//
// Callback for python part. Used for additional initialization of python
// classes
static PyObject* THPModule_initExtension(
    PyObject* _unused,
    PyObject* shm_manager_path) {
  HANDLE_TH_ERRORS
  if (!THPUtils_checkString(shm_manager_path)) {
    THPUtils_setError(
        "initialization error - expected bytes/string object as shm_manager_path!");
    return nullptr;
  }
  torch::utils::initializeLayouts();
  torch::utils::initializeMemoryFormats();
  torch::utils::initializeQSchemes();
  torch::utils::initializeDtypes();
  torch::tensors::initialize_python_bindings();
  std::string path = THPUtils_unpackString(shm_manager_path);
  libshm_init(path.c_str());

  auto module = THPObjectPtr(PyImport_ImportModule("torch"));
  if (!module)
    throw python_error();

  THPStorage_postInit(module);
  THPAutograd_initFunctions();
  Py_RETURN_NONE;
  END_HANDLE_TH_ERRORS
}

// The idea behind these two functions is to make it easy to test if we are
// built with ASAN: they're designed not to crash if ASAN is not enabled, but
// to trigger ASAN if it is enabled.  This lets us run a "canary" tests which
// checks if our build environment is misconfigured.

static PyObject* THPModule_crashIfCsrcASAN(PyObject* module, PyObject* arg) {
  THPUtils_assert(
      THPUtils_checkLong(arg),
      "crash_if_csrc_asan expects an int, "
      "but got %s",
      THPUtils_typename(arg));
  // NOLINTNEXTLINE(cppcoreguidelines-avoid-c-arrays, modernize-avoid-c-arrays)
  volatile char x[3];
  x[THPUtils_unpackInt(arg)] = 0;
  // NOLINTNEXTLINE(clang-analyzer-core.CallAndMessage)
  return THPUtils_packInt32(x[0]);
}

static PyObject* THPModule_crashIfCsrcUBSAN(PyObject* module, PyObject* arg) {
  THPUtils_assert(
      THPUtils_checkLong(arg),
      "crash_if_csrc_ubsan expects an int, "
      "but got %s",
      THPUtils_typename(arg));
  int32_t x = THPUtils_unpackInt(arg);
  double y = 1.0 / x;
  return THPUtils_packInt32((int)y);
}

static PyObject* THPModule_crashIfvptrUBSAN(PyObject* module, PyObject* noarg) {
  // This code shoud work perfectly fine, as vtables are idential for Foo and
  // Baz unless rtti and ubsan are enabled
  struct Foo {
    virtual int bar() = 0;
    virtual ~Foo() = default;
  };
  struct Baz {
    virtual int bar() {
      return 17;
    }
    virtual ~Baz() = default;
  };
  Baz x{};
  auto y = static_cast<Foo*>(static_cast<void*>(&x));
  auto rc = y->bar();
  return THPUtils_packInt32(rc);
}

static PyObject* THPModule_crashIfATenASAN(PyObject* module, PyObject* arg) {
  THPUtils_assert(
      THPUtils_checkLong(arg),
      "crash_if_aten_asan expects an int, "
      "but got %s",
      THPUtils_typename(arg));
  return THPUtils_packInt32(at::_crash_if_asan(THPUtils_unpackInt(arg)));
}

static PyObject* THPModule_getNumThreads(PyObject* module, PyObject* noargs) {
  return THPUtils_packInt32(at::get_num_threads());
}

static PyObject* THPModule_setNumThreads(PyObject* module, PyObject* arg) {
  THPUtils_assert(
      THPUtils_checkLong(arg),
      "set_num_threads expects an int, "
      "but got %s",
      THPUtils_typename(arg));
  int nthreads = (int)THPUtils_unpackLong(arg);
  THPUtils_assert(nthreads > 0, "set_num_threads expects a positive integer");
  at::set_num_threads(nthreads);
  Py_RETURN_NONE;
}

static PyObject* THPModule_getNumInteropThreads(
    PyObject* module,
    PyObject* noargs) {
  return THPUtils_packInt32(at::get_num_interop_threads());
}

static PyObject* THPModule_setNumInteropThreads(
    PyObject* module,
    PyObject* arg) {
  THPUtils_assert(
      THPUtils_checkLong(arg),
      "set_num_interop_threads expects an int, "
      "but got %s",
      THPUtils_typename(arg));
  int nthreads = (int)THPUtils_unpackLong(arg);
  THPUtils_assert(
      nthreads > 0, "set_num_interop_threads expects a positive integer");
  at::set_num_interop_threads(nthreads);
  Py_RETURN_NONE;
}

PyObject* THPModule_setDefaultTensorType(PyObject* _unused, PyObject* type) {
  HANDLE_TH_ERRORS
  torch::tensors::py_set_default_tensor_type(type);
  Py_RETURN_NONE;
  END_HANDLE_TH_ERRORS
}

PyObject* THPModule_setDefaultDtype(PyObject* _unused, PyObject* dtype) {
  HANDLE_TH_ERRORS
  torch::tensors::py_set_default_dtype(dtype);
  Py_RETURN_NONE;
  END_HANDLE_TH_ERRORS
}

PyObject* THPModule_addDocStr(PyObject* _unused, PyObject* args) {
  // adds a __doc__ string to a function, similar to numpy's arr_add_docstring
  static std::vector<std::string> all_docs;
  PyObject* obj = nullptr;
  PyObject* doc_obj = nullptr;
  if (!PyArg_ParseTuple(args, "OO", &obj, &doc_obj)) {
    return nullptr;
  }

  const char* doc_str = "<invalid string>";
  if (THPUtils_checkString(doc_obj)) {
    all_docs.push_back(THPUtils_unpackString(doc_obj));
    doc_str = all_docs.back().c_str();
  }

  if (Py_TYPE(obj) == &PyCFunction_Type) {
    PyCFunctionObject* f = (PyCFunctionObject*)obj;
    if (f->m_ml->ml_doc) {
      return PyErr_Format(
          PyExc_RuntimeError,
          "function '%s' already has a docstring",
          f->m_ml->ml_name);
    }
    f->m_ml->ml_doc = doc_str;
  } else if (strcmp(Py_TYPE(obj)->tp_name, "method_descriptor") == 0) {
    PyMethodDescrObject* m = (PyMethodDescrObject*)obj;
    if (m->d_method->ml_doc) {
      return PyErr_Format(
          PyExc_RuntimeError,
          "method '%s' already has a docstring",
          m->d_method->ml_name);
    }
    m->d_method->ml_doc = doc_str;
  } else if (strcmp(Py_TYPE(obj)->tp_name, "getset_descriptor") == 0) {
    // NOLINTNEXTLINE(cppcoreguidelines-pro-type-cstyle-cast)
    PyGetSetDescrObject* m = (PyGetSetDescrObject*)obj;
    if (m->d_getset->doc) {
      // NOLINTNEXTLINE(cppcoreguidelines-pro-type-vararg)
      return PyErr_Format(
          PyExc_RuntimeError,
          "attribute '%s' already has a docstring",
          m->d_getset->name);
    }
    // This field is not const for python < 3.7 yet the content is
    // never modified.
    // NOLINTNEXTLINE(cppcoreguidelines-pro-type-const-cast)
    m->d_getset->doc = const_cast<char*>(doc_str);
  } else if (Py_TYPE(obj) == &PyType_Type) {
    PyTypeObject* t = (PyTypeObject*)obj;
    if (t->tp_doc) {
      return PyErr_Format(
          PyExc_RuntimeError, "Type '%s' already has a docstring", t->tp_name);
    }
    t->tp_doc = doc_str;
  } else {
    return PyErr_Format(
        PyExc_TypeError,
        "don't know how to add docstring to type '%s'",
        Py_TYPE(obj)->tp_name);
  }

  Py_INCREF(obj);
  return obj;
}

PyObject* THPModule_inferSize(PyObject* _unused, PyObject* args) {
  HANDLE_TH_ERRORS
  Py_ssize_t num_args = args ? (Py_ssize_t)PyTuple_Size(args) : 0;
  THPUtils_assert(num_args == 2, "expected exactly 2 arguments");
  PyObject* arg1 = PyTuple_GET_ITEM(args, 0);
  THPUtils_assert(THPSize_Check(arg1), "expected a torch.Size as argument 1");
  PyObject* arg2 = PyTuple_GET_ITEM(args, 1);
  THPUtils_assert(THPSize_Check(arg2), "expected a torch.Size as argument 2");

  auto size1 = THPUtils_unpackLongs(arg1);
  auto size2 = THPUtils_unpackLongs(arg2);
  auto sizes = at::infer_size(size1, size2);
  return THPSize_NewFromSizes(sizes.size(), sizes.data());
  END_HANDLE_TH_ERRORS
}

static PyObject* THPModule_setBackcompatBroadcastWarn(
    PyObject* module,
    PyObject* arg) {
  THPUtils_assert(
      PyBool_Check(arg),
      "set_backcompat_broadcast_warn expects a bool, "
      "but got %s",
      THPUtils_typename(arg));
  setBackCompatBroadcastWarn(arg == Py_True);
  Py_RETURN_NONE;
}

static PyObject* THPModule_getBackcompatBroadcastWarn(
    PyObject* module,
    PyObject* noargs) {
  if (getBackCompatBroadcastWarn())
    Py_RETURN_TRUE;
  else
    Py_RETURN_FALSE;
}

static PyObject* THPModule_setBackcompatKeepdimWarn(
    PyObject* module,
    PyObject* arg) {
  THPUtils_assert(
      PyBool_Check(arg),
      "set_backcompat_keepdim_warn expects a bool, "
      "but got %s",
      THPUtils_typename(arg));
  setBackCompatKeepdimWarn(arg == Py_True);
  Py_RETURN_NONE;
}

static PyObject* THPModule_getBackcompatKeepdimWarn(
    PyObject* module,
    PyObject* noargs) {
  if (getBackCompatKeepdimWarn())
    Py_RETURN_TRUE;
  else
    Py_RETURN_FALSE;
}

PyObject* THPModule_hasDistributed(PyObject* _unused, PyObject* noargs) {
#ifdef USE_DISTRIBUTED
  Py_RETURN_TRUE;
#else
  Py_RETURN_FALSE;
#endif
}

static PyObject* THPModule_showConfig(PyObject* module, PyObject* noargs) {
  HANDLE_TH_ERRORS
  return THPUtils_packString(at::show_config());
  END_HANDLE_TH_ERRORS
}

static PyObject* THPModule_cxxFlags(PyObject* module, PyObject* noargs) {
  HANDLE_TH_ERRORS
  return THPUtils_packString(at::get_cxx_flags());
  END_HANDLE_TH_ERRORS
}

static PyObject* THPModule_parallelInfo(PyObject* module, PyObject* noargs) {
  HANDLE_TH_ERRORS
  return THPUtils_packString(at::get_parallel_info());
  END_HANDLE_TH_ERRORS
}

void DLPack_Capsule_Destructor(PyObject* data) {
  if (C10_LIKELY(!PyCapsule_IsValid(data, "dltensor"))) {
    // early out, see DLPack spec: if a consuming library sets the capsule
    // name to something else, they own it and we don't need to do anything
    return;
  }
  HANDLE_TH_ERRORS
  // Causes overheads for validity checks again, but this case is rare
  // since consuming libraries should rename the capsule according to spec.
  // Note that this cannot set a python error (we checked validity above),
  // so we don't need to handle python error state here.
  DLManagedTensor* dlMTensor =
      (DLManagedTensor*)PyCapsule_GetPointer(data, "dltensor");
  // the dlMTensor has not been consumed, call deleter ourselves.
  // DLPack spec mentions that deleter may be NULL, but deleter from
  // `at::toDLPack` is never NULL, so no need for an additional check here.
  // NOLINTNEXTLINE(cppcoreguidelines-pro-type-const-cast)
  dlMTensor->deleter(const_cast<DLManagedTensor*>(dlMTensor));
  END_HANDLE_TH_ERRORS_RET()
}

PyObject* THPModule_toDLPack(PyObject* _unused, PyObject* data) {
  HANDLE_TH_ERRORS
  THPUtils_assert(THPVariable_Check(data), "data must be a Tensor");
  DLManagedTensor* dlMTensor = at::toDLPack(THPVariable_Unpack(data));
  return PyCapsule_New(dlMTensor, "dltensor", DLPack_Capsule_Destructor);
  END_HANDLE_TH_ERRORS
}

PyObject* THPModule_fromDLPack(PyObject* _unused, PyObject* data) {
  using namespace torch::autograd;
  HANDLE_TH_ERRORS
  auto tensor = torch::utils::tensor_fromDLPack(data);
  return THPVariable_Wrap(tensor);
  END_HANDLE_TH_ERRORS
}

PyObject* THModule_getCppBacktrace(PyObject* _unused, PyObject* args) {
  HANDLE_TH_ERRORS
  size_t frames_to_skip;
  size_t maximum_number_of_frames;
  if (!PyArg_ParseTuple(
          args, "LL", &frames_to_skip, &maximum_number_of_frames)) {
    return nullptr;
  }
  return THPUtils_packString(
      c10::get_backtrace(frames_to_skip, maximum_number_of_frames, true));
  END_HANDLE_TH_ERRORS
}
static PyObject* THModule_rename_privateuse1_backend(
    PyObject* _unused,
    PyObject* arg) {
  HANDLE_TH_ERRORS
  THPUtils_assert(
      THPUtils_checkString(arg),
      "_rename_privateuse1_backend expects a str, "
      "but got %s",
      THPUtils_typename(arg));
  const std::string backend_name = THPUtils_unpackString(arg);
  c10::register_privateuse1_backend(backend_name);
  Py_RETURN_NONE;
  END_HANDLE_TH_ERRORS
}

PyObject* THPModule_setAllowTF32CuDNN(PyObject* _unused, PyObject* arg) {
  THPUtils_assert(
      PyBool_Check(arg),
      "set_allow_tf32_cublas expects a bool, "
      "but got %s",
      THPUtils_typename(arg));
  at::globalContext().setAllowTF32CuDNN(arg == Py_True);
  Py_RETURN_NONE;
}

PyObject* THPModule_allowTF32CuDNN(PyObject* _unused, PyObject* noargs) {
  if (at::globalContext().allowTF32CuDNN())
    Py_RETURN_TRUE;
  else
    Py_RETURN_FALSE;
}

PyObject* THPModule_setFloat32MatmulPrecision(
    PyObject* _unused,
    PyObject* arg) {
  THPUtils_assert(
      THPUtils_checkString(arg),
      "set_float32_matmul_precision expects a str, "
      "but got %s",
      THPUtils_typename(arg));
  std::string s = THPUtils_unpackString(arg);
  at::globalContext().setFloat32MatmulPrecision(s);
  Py_RETURN_NONE;
}

PyObject* THPModule_float32MatmulPrecision(
    PyObject* _unused,
    PyObject* noargs) {
  std::string s = "highest";
  auto p = at::globalContext().float32MatmulPrecision();
  if (p == at::Float32MatmulPrecision::HIGH) {
    s = "high";
  } else if (p == at::Float32MatmulPrecision::MEDIUM) {
    s = "medium";
  }
  return THPUtils_packString(s);
}
PyObject* THPModule_setSDPUseFlash(PyObject* _unused, PyObject* arg) {
  THPUtils_assert(
      PyBool_Check(arg),
      "set_sdp_use_math expects a bool, "
      "but got %s",
      THPUtils_typename(arg));
  at::globalContext().setSDPUseFlash(arg == Py_True);
  Py_RETURN_NONE;
}
PyObject* THPModule_userEnabledFlashSDP(PyObject* _unused, PyObject* noargs) {
  if (at::globalContext().userEnabledFlashSDP())
    Py_RETURN_TRUE;
  else
    Py_RETURN_FALSE;
}
PyObject* THPModule_setSDPUseMemEfficient(PyObject* _unused, PyObject* arg) {
  THPUtils_assert(
      PyBool_Check(arg),
      "set_sdp_use_math expects a bool, "
      "but got %s",
      THPUtils_typename(arg));
  at::globalContext().setSDPUseMemEfficient(arg == Py_True);
  Py_RETURN_NONE;
}
PyObject* userEnabledMemEfficientSDP(PyObject* _unused, PyObject* noargs) {
  if (at::globalContext().userEnabledMemEfficientSDP())
    Py_RETURN_TRUE;
  else
    Py_RETURN_FALSE;
}
PyObject* THPModule_setSDPUseMath(PyObject* _unused, PyObject* arg) {
  THPUtils_assert(
      PyBool_Check(arg),
      "set_sdp_use_math expects a bool, "
      "but got %s",
      THPUtils_typename(arg));
  at::globalContext().setSDPUseMath(arg == Py_True);
  Py_RETURN_NONE;
}
PyObject* THPModule_userEnabledMathSDP(PyObject* _unused, PyObject* noargs) {
  if (at::globalContext().userEnabledMathSDP())
    Py_RETURN_TRUE;
  else
    Py_RETURN_FALSE;
}
PyObject* THPModule_setUserEnabledCuDNN(PyObject* _unused, PyObject* arg) {
  THPUtils_assert(
      PyBool_Check(arg),
      "set_enabled_cudnn expects a bool, "
      "but got %s",
      THPUtils_typename(arg));
  at::globalContext().setUserEnabledCuDNN(arg == Py_True);
  Py_RETURN_NONE;
}

PyObject* THPModule_userEnabledCuDNN(PyObject* _unused, PyObject* noargs) {
  if (at::globalContext().userEnabledCuDNN())
    Py_RETURN_TRUE;
  else
    Py_RETURN_FALSE;
}

PyObject* THPModule_setUserEnabledMkldnn(PyObject* _unused, PyObject* arg) {
  THPUtils_assert(
      PyBool_Check(arg),
      "set_enabled_mkldnn expects a bool, "
      "but got %s",
      THPUtils_typename(arg));
  at::globalContext().setUserEnabledMkldnn(arg == Py_True);
  Py_RETURN_NONE;
}

PyObject* THPModule_userEnabledMkldnn(PyObject* _unused, PyObject* noargs) {
  if (at::globalContext().userEnabledMkldnn())
    Py_RETURN_TRUE;
  else
    Py_RETURN_FALSE;
}

PyObject* THPModule_setDeterministicCuDNN(PyObject* _unused, PyObject* arg) {
  HANDLE_TH_ERRORS
  THPUtils_assert(
      PyBool_Check(arg),
      "set_deterministic_cudnn expects a bool, "
      "but got %s",
      THPUtils_typename(arg));
  at::globalContext().setDeterministicCuDNN(arg == Py_True);
  Py_RETURN_NONE;
  END_HANDLE_TH_ERRORS
}

PyObject* THPModule_deterministicCuDNN(PyObject* _unused, PyObject* noargs) {
  if (at::globalContext().deterministicCuDNN())
    Py_RETURN_TRUE;
  else
    Py_RETURN_FALSE;
}

PyObject* THPModule_setDeterministicAlgorithms(
    PyObject* _unused,
    PyObject* args,
    PyObject* kwargs) {
  HANDLE_TH_ERRORS
  static torch::PythonArgParser parser(
      {"_set_deterministic_algorithms(bool mode, *, bool warn_only=False)"});
  torch::ParsedArgs<2> parsed_args{};
  auto r = parser.parse(args, kwargs, parsed_args);
  bool mode = r.toBool(0);
  bool warn_only = r.toBool(1);
  at::globalContext().setDeterministicAlgorithms(mode, warn_only);
  Py_RETURN_NONE;
  END_HANDLE_TH_ERRORS
}

PyObject* THPModule_deterministicAlgorithms(
    PyObject* _unused,
    PyObject* noargs) {
  if (at::globalContext().deterministicAlgorithms()) {
    Py_RETURN_TRUE;
  }
  Py_RETURN_FALSE;
}

PyObject* THPModule_deterministicAlgorithmsWarnOnly(
    PyObject* _unused,
    PyObject* noargs) {
  if (at::globalContext().deterministicAlgorithmsWarnOnly()) {
    Py_RETURN_TRUE;
  }
  Py_RETURN_FALSE;
}

PyObject* THPModule_setWarnAlways(PyObject* _unused, PyObject* arg) {
  THPUtils_assert(
      PyBool_Check(arg),
      "setWarnOnlyOnce expects a bool, "
      "but got %s",
      THPUtils_typename(arg));
  c10::WarningUtils::set_warnAlways(arg == Py_True);
  Py_RETURN_NONE;
}

PyObject* THPModule_warnAlways(PyObject* _unused, PyObject* noargs) {
  if (c10::WarningUtils::get_warnAlways()) {
    Py_RETURN_TRUE;
  }
  Py_RETURN_FALSE;
}

// Used only for testing C++ to Python warning translations.
PyObject* THPModule_warn(PyObject* _unused, PyObject* noargs) {
  HANDLE_TH_ERRORS
  TORCH_WARN("Test message for TORCH_WARN");
  Py_RETURN_NONE;
  END_HANDLE_TH_ERRORS
}

// Used only for testing C++ to Python warning translations.
PyObject* THPModule_warnDeprecation(PyObject* _unused, PyObject* noargs) {
  HANDLE_TH_ERRORS
  TORCH_WARN_DEPRECATION("Test message for TORCH_WARN_DEPRECATION");
  Py_RETURN_NONE;
  END_HANDLE_TH_ERRORS
}

PyObject* THPModule_setBenchmarkCuDNN(PyObject* _unused, PyObject* arg) {
  THPUtils_assert(
      PyBool_Check(arg),
      "set_benchmark_cudnn expects a bool, "
      "but got %s",
      THPUtils_typename(arg));
  at::globalContext().setBenchmarkCuDNN(arg == Py_True);
  Py_RETURN_NONE;
}

PyObject* THPModule_benchmarkCuDNN(PyObject* _unused, PyObject* noargs) {
  if (at::globalContext().benchmarkCuDNN()) {
    Py_RETURN_TRUE;
  }
  Py_RETURN_FALSE;
}

PyObject* THPModule_setAllowTF32CuBLAS(PyObject* _unused, PyObject* arg) {
  THPUtils_assert(
      PyBool_Check(arg),
      "set_allow_tf32_cublas expects a bool, "
      "but got %s",
      THPUtils_typename(arg));
  at::globalContext().setAllowTF32CuBLAS(arg == Py_True);
  Py_RETURN_NONE;
}

PyObject* THPModule_allowTF32CuBLAS(PyObject* _unused, PyObject* noargs) {
  if (at::globalContext().allowTF32CuBLAS()) {
    Py_RETURN_TRUE;
  }
  Py_RETURN_FALSE;
}

PyObject* THPModule_setAllowFP16ReductionCuBLAS(
    PyObject* _unused,
    PyObject* arg) {
  THPUtils_assert(
      PyBool_Check(arg),
      "set_allow_fp16_reduction_cublas expects a bool, "
      "but got %s",
      THPUtils_typename(arg));
  at::globalContext().setAllowFP16ReductionCuBLAS(arg == Py_True);
  Py_RETURN_NONE;
}

PyObject* THPModule_allowFP16ReductionCuBLAS(
    PyObject* _unused,
    PyObject* noargs) {
  if (at::globalContext().allowFP16ReductionCuBLAS()) {
    Py_RETURN_TRUE;
  }
  Py_RETURN_FALSE;
}

PyObject* THPModule_setAllowBF16ReductionCuBLAS(
    PyObject* _unused,
    PyObject* arg) {
  THPUtils_assert(
      PyBool_Check(arg),
      "set_allow_bf16_reduction_cublas expects a bool, "
      "but got %s",
      THPUtils_typename(arg));
  at::globalContext().setAllowBF16ReductionCuBLAS(arg == Py_True);
  Py_RETURN_NONE;
}

PyObject* THPModule_allowBF16ReductionCuBLAS(
    PyObject* _unused,
    PyObject* noargs) {
  if (at::globalContext().allowBF16ReductionCuBLAS()) {
    Py_RETURN_TRUE;
  }
  Py_RETURN_FALSE;
}

PyObject* THPModule_setFlushDenormal(PyObject* _unused, PyObject* arg) {
  THPUtils_assert(
      PyBool_Check(arg),
      "flush_denormal expects a bool, "
      "but got %s",
      THPUtils_typename(arg));
  if (!at::globalContext().setFlushDenormal(arg == Py_True)) {
    Py_RETURN_FALSE;
  };
  Py_RETURN_TRUE;
}

PyObject* THPModule_getDefaultDtype(PyObject* _unused, PyObject* arg) {
  HANDLE_TH_ERRORS
  auto scalar_type = torch::tensors::get_default_scalar_type();
  auto dtype = (PyObject*)torch::getTHPDtype(scalar_type);
  Py_INCREF(dtype);
  return dtype;
  END_HANDLE_TH_ERRORS
}

PyObject* THPModule_getDefaultDevice(PyObject* _unused, PyObject* arg) {
  HANDLE_TH_ERRORS
  return THPUtils_packString(c10::DeviceTypeName(
      dispatchKeyToDeviceType(torch::tensors::get_default_dispatch_key()),
      /*lower_case=*/true));
  END_HANDLE_TH_ERRORS
}

PyObject* THPModule_setQEngine(PyObject* /* unused */, PyObject* arg) {
  THPUtils_assert(
      THPUtils_checkLong(arg),
      "set_qengine expects an int, "
      "but got %s",
      THPUtils_typename(arg));
  HANDLE_TH_ERRORS
  auto qengine = static_cast<int>(THPUtils_unpackLong(arg));
  at::globalContext().setQEngine(static_cast<at::QEngine>(qengine));
  Py_RETURN_NONE;
  END_HANDLE_TH_ERRORS
}

PyObject* THPModule_qEngine(PyObject* _unused, PyObject* noargs) {
  return THPUtils_packInt64(static_cast<int>(at::globalContext().qEngine()));
}

PyObject* THPModule_supportedQEngines(PyObject* _unused, PyObject* noargs) {
  auto qengines = at::globalContext().supportedQEngines();
  auto list = THPObjectPtr(PyList_New(qengines.size()));
  if (!list)
    return nullptr;
  for (const auto i : c10::irange(qengines.size())) {
    PyObject* i64 = THPUtils_packInt64(static_cast<int>(qengines[i]));
    if (!i64)
      return nullptr;
    PyList_SET_ITEM(list.get(), i, i64);
  }
  return list.release();
}

PyObject* THPModule_isEnabledXNNPACK(PyObject* _unused, PyObject* noargs) {
  if (at::globalContext().isXNNPACKAvailable())
    Py_RETURN_TRUE;
  else
    Py_RETURN_FALSE;
}

PyObject* THPModule_setCheckSparseTensorInvariants(
    PyObject* _unused,
    PyObject* arg) {
  THPUtils_assert(
      PyBool_Check(arg),
      "set_check_sparse_tensor_invariants expects a bool, "
      "but got %s",
      THPUtils_typename(arg));
  at::globalContext().setCheckSparseTensorInvariants(arg == Py_True);
  Py_RETURN_NONE;
}

PyObject* THPModule_checkSparseTensorInvariants(
    PyObject* _unused,
    PyObject* noargs) {
  if (at::globalContext().checkSparseTensorInvariants())
    Py_RETURN_TRUE;
  else
    Py_RETURN_FALSE;
}

PyObject* THPModule_willEngineExecuteNode(PyObject* _unused, PyObject* arg) {
  HANDLE_TH_ERRORS
  bool isTHPFunction = THPFunction_Check(arg);
  bool isTHPCppFunction = torch::autograd::THPCppFunction_Check(arg);
  THPUtils_assert(
      isTHPFunction || isTHPCppFunction,
      "_will_engine_execute_node expects an grad_fn, "
      "but got %s",
      THPUtils_typename(arg));
  const auto exec_info = torch::autograd::get_current_graph_task_exec_info();
  THPUtils_assert(
      exec_info,
      "_get_should_execute_nodes should only be called during the backward pass");
  torch::autograd::Node* node;
  std::shared_ptr<torch::autograd::Node> node_sp;
  if (isTHPFunction) {
    node_sp = ((THPFunction*)arg)->cdata.lock();
    node = node_sp.get();
  } else {
    node = ((torch::autograd::THPCppFunction*)arg)->cdata.get();
  }
  const auto nodes_in_graph =
      torch::autograd::get_current_graph_task_nodes_in_graph();
  bool ret = nodes_in_graph->find(node) != nodes_in_graph->end();
  if (ret && !exec_info->empty()) {
    auto it = exec_info->find(node);
    if (it == exec_info->end() || !it->second.should_execute()) {
      ret = false;
    } else {
      TORCH_CHECK(
          !(node->topological_nr() == 0 && it->second.captures_),
          "A leaf node was passed to _will_engine_execute_node but we are "
          "currently running autograd.grad(). This is currently not supported.");
    }
  }
  if (ret) {
    Py_RETURN_TRUE;
  } else {
    Py_RETURN_FALSE;
  }
  END_HANDLE_TH_ERRORS
}

PyObject* THPModule_getCurrentGraphTaskExecutionOrder(
    PyObject* _unused,
    PyObject* noargs) {
  HANDLE_TH_ERRORS
  std::vector<torch::autograd::Node*> nodes =
      torch::autograd::get_current_graph_task_execution_order();
  TORCH_CHECK(
      nodes.size(),
      "_current_graph_task_execution_order should only be called during the backward pass");
  auto list = THPObjectPtr(PyList_New(nodes.size()));
  if (!list)
    return nullptr;
  for (const auto i : c10::irange(nodes.size())) {
    // This node is guaranteed to be alive since the backward is still running
    PyObject* pyobj_node =
        torch::autograd::functionToPyObject(nodes[i]->getptr());
    PyList_SET_ITEM(list.get(), i, pyobj_node);
  }
  return list.release();
  END_HANDLE_TH_ERRORS
}

PyObject* THPModule_getCurrentGraphTaskId(PyObject* _unused, PyObject* noargs) {
  HANDLE_TH_ERRORS
  return THPUtils_packInt64(torch::autograd::get_current_graph_task_id());
  END_HANDLE_TH_ERRORS
}

PyObject* THPModule_getCurrentNode(PyObject* _unused, PyObject* noargs) {
  HANDLE_TH_ERRORS
  return torch::autograd::functionToPyObject(
      torch::autograd::get_current_node());
  END_HANDLE_TH_ERRORS
}

PyObject* THPModule_setDefaultMobileCPUAllocator(
    PyObject* _unused,
    PyObject* noargs) {
  HANDLE_TH_ERRORS
  at::globalContext().setDefaultMobileCPUAllocator();
  Py_RETURN_NONE;
  END_HANDLE_TH_ERRORS
}

PyObject* THPModule_unsetDefaultMobileCPUAllocator(
    PyObject* _unused,
    PyObject* noargs) {
  HANDLE_TH_ERRORS
  at::globalContext().unsetDefaultMobileCPUAllocator();
  Py_RETURN_NONE;
  END_HANDLE_TH_ERRORS
}

static PyObject* THPModule_vmapmode_increment_nesting(
    PyObject* _unused,
    PyObject* arg) {
  HANDLE_TH_ERRORS
  return THPUtils_packInt64(at::impl::VmapMode::increment_nesting());
  END_HANDLE_TH_ERRORS
}

static PyObject* THPModule_vmapmode_decrement_nesting(
    PyObject* _unused,
    PyObject* arg) {
  HANDLE_TH_ERRORS
  return THPUtils_packInt64(at::impl::VmapMode::decrement_nesting());
  END_HANDLE_TH_ERRORS
}

static PyObject* THPModule_set_display_vmap_fallback_warnings_mode(
    PyObject* _unused,
    PyObject* arg) {
  HANDLE_TH_ERRORS
  THPUtils_assert(
      PyBool_Check(arg),
      "enabled must be a bool, "
      "but got %s",
      THPUtils_typename(arg));
  at::globalContext().setDisplayVmapFallbackWarnings(arg == Py_True);
  Py_RETURN_NONE;
  END_HANDLE_TH_ERRORS
}

static PyObject* THPModule_are_vmap_fallback_warnings_enabled(
    PyObject* _unused,
    PyObject* arg) {
  HANDLE_TH_ERRORS
  if (at::globalContext().areVmapFallbackWarningsEnabled()) {
    Py_RETURN_TRUE;
  } else {
    Py_RETURN_FALSE;
  }
  END_HANDLE_TH_ERRORS
}

// NOLINTNEXTLINE(cppcoreguidelines-avoid-c-arrays,
// cppcoreguidelines-avoid-non-const-global-variables, modernize-avoid-c-arrays)
static PyMethodDef TorchMethods[] = {
    {"_initExtension", THPModule_initExtension, METH_O, nullptr},
    {"_autograd_init", THPAutograd_initExtension, METH_NOARGS, nullptr},
    {"_add_docstr", THPModule_addDocStr, METH_VARARGS, nullptr},
    {"_init_names", THPModule_initNames, METH_O, nullptr},
    {"_has_distributed", THPModule_hasDistributed, METH_NOARGS, nullptr},
    {"_set_default_tensor_type",
     THPModule_setDefaultTensorType,
     METH_O,
     nullptr},
    {"_set_default_dtype", THPModule_setDefaultDtype, METH_O, nullptr},
    {"_infer_size", THPModule_inferSize, METH_VARARGS, nullptr},
    {"_crash_if_csrc_asan", THPModule_crashIfCsrcASAN, METH_O, nullptr},
    {"_crash_if_csrc_ubsan", THPModule_crashIfCsrcUBSAN, METH_O, nullptr},
    {"_crash_if_vptr_ubsan", THPModule_crashIfvptrUBSAN, METH_NOARGS, nullptr},
    {"_crash_if_aten_asan", THPModule_crashIfATenASAN, METH_O, nullptr},
    {"_show_config", THPModule_showConfig, METH_NOARGS, nullptr},
    {"_cxx_flags", THPModule_cxxFlags, METH_NOARGS, nullptr},
    {"_parallel_info", THPModule_parallelInfo, METH_NOARGS, nullptr},
    {"_set_backcompat_broadcast_warn",
     THPModule_setBackcompatBroadcastWarn,
     METH_O,
     nullptr},
    {"_get_backcompat_broadcast_warn",
     THPModule_getBackcompatBroadcastWarn,
     METH_NOARGS,
     nullptr},
    {"_set_backcompat_keepdim_warn",
     THPModule_setBackcompatKeepdimWarn,
     METH_O,
     nullptr},
    {"_get_backcompat_keepdim_warn",
     THPModule_getBackcompatKeepdimWarn,
     METH_NOARGS,
     nullptr},
    {"get_num_threads", THPModule_getNumThreads, METH_NOARGS, nullptr},
    {"set_num_threads", THPModule_setNumThreads, METH_O, nullptr},
    {"get_num_interop_threads",
     THPModule_getNumInteropThreads,
     METH_NOARGS,
     nullptr},
    {"set_num_interop_threads",
     THPModule_setNumInteropThreads,
     METH_O,
     nullptr},
    {"_get_flash_sdp_enabled",
     THPModule_userEnabledFlashSDP,
     METH_NOARGS,
     nullptr},
    {"_set_sdp_use_flash", THPModule_setSDPUseFlash, METH_O, nullptr},
    {"_get_mem_efficient_sdp_enabled",
     userEnabledMemEfficientSDP,
     METH_NOARGS,
     nullptr},
    {"_set_sdp_use_mem_efficient",
     THPModule_setSDPUseMemEfficient,
     METH_O,
     nullptr},
    {"_get_math_sdp_enabled",
     THPModule_userEnabledMathSDP,
     METH_NOARGS,
     nullptr},
    {"_set_sdp_use_math", THPModule_setSDPUseMath, METH_O, nullptr},
    {"_get_cudnn_enabled", THPModule_userEnabledCuDNN, METH_NOARGS, nullptr},
    {"_set_cudnn_enabled", THPModule_setUserEnabledCuDNN, METH_O, nullptr},
    {"_get_mkldnn_enabled", THPModule_userEnabledMkldnn, METH_NOARGS, nullptr},
    {"_set_mkldnn_enabled", THPModule_setUserEnabledMkldnn, METH_O, nullptr},
    {"_get_cudnn_allow_tf32", THPModule_allowTF32CuDNN, METH_NOARGS, nullptr},
    {"_set_cudnn_allow_tf32", THPModule_setAllowTF32CuDNN, METH_O, nullptr},
    {"_get_cudnn_benchmark", THPModule_benchmarkCuDNN, METH_NOARGS, nullptr},
    {"_set_cudnn_benchmark", THPModule_setBenchmarkCuDNN, METH_O, nullptr},
    {"_get_cudnn_deterministic",
     THPModule_deterministicCuDNN,
     METH_NOARGS,
     nullptr},
    {"_set_cudnn_deterministic",
     THPModule_setDeterministicCuDNN,
     METH_O,
     nullptr},
    {"_get_deterministic_algorithms",
     THPModule_deterministicAlgorithms,
     METH_NOARGS,
     nullptr},
    {"_get_deterministic_algorithms_warn_only",
     THPModule_deterministicAlgorithmsWarnOnly,
     METH_NOARGS,
     nullptr},
    {"_set_deterministic_algorithms",
     castPyCFunctionWithKeywords(THPModule_setDeterministicAlgorithms),
     METH_VARARGS | METH_KEYWORDS,
     nullptr},
    {"_get_warnAlways", THPModule_warnAlways, METH_NOARGS, nullptr},
    {"_set_warnAlways", THPModule_setWarnAlways, METH_O, nullptr},
    {"_warn", THPModule_warn, METH_NOARGS, nullptr},
    {"_warn_deprecation", THPModule_warnDeprecation, METH_NOARGS, nullptr},
    {"_get_cublas_allow_tf32", THPModule_allowTF32CuBLAS, METH_NOARGS, nullptr},
    {"_set_cublas_allow_tf32", THPModule_setAllowTF32CuBLAS, METH_O, nullptr},
    {"_get_float32_matmul_precision",
     THPModule_float32MatmulPrecision,
     METH_NOARGS,
     nullptr},
    {"_set_float32_matmul_precision",
     THPModule_setFloat32MatmulPrecision,
     METH_O,
     nullptr},
    {"_get_cublas_allow_fp16_reduced_precision_reduction",
     THPModule_allowFP16ReductionCuBLAS,
     METH_NOARGS,
     nullptr},
    {"_set_cublas_allow_fp16_reduced_precision_reduction",
     THPModule_setAllowFP16ReductionCuBLAS,
     METH_O,
     nullptr},
    {"_get_cublas_allow_bf16_reduced_precision_reduction",
     THPModule_allowBF16ReductionCuBLAS,
     METH_NOARGS,
     nullptr},
    {"_set_cublas_allow_bf16_reduced_precision_reduction",
     THPModule_setAllowBF16ReductionCuBLAS,
     METH_O,
     nullptr},
    {"_vmapmode_increment_nesting",
     THPModule_vmapmode_increment_nesting,
     METH_NOARGS,
     nullptr},
    {"_vmapmode_decrement_nesting",
     THPModule_vmapmode_decrement_nesting,
     METH_NOARGS,
     nullptr},
    {"_debug_only_display_vmap_fallback_warnings",
     THPModule_set_display_vmap_fallback_warnings_mode,
     METH_O,
     nullptr},
    {"_debug_only_are_vmap_fallback_warnings_enabled",
     THPModule_are_vmap_fallback_warnings_enabled,
     METH_NOARGS,
     nullptr},
    {"_to_dlpack", THPModule_toDLPack, METH_O, nullptr},
    {"_from_dlpack", THPModule_fromDLPack, METH_O, nullptr},
    {"_get_cpp_backtrace", THModule_getCppBacktrace, METH_VARARGS, nullptr},
    {"_rename_privateuse1_backend",
     THModule_rename_privateuse1_backend,
     METH_O,
     nullptr},
    {"set_flush_denormal", THPModule_setFlushDenormal, METH_O, nullptr},
    {"get_default_dtype", THPModule_getDefaultDtype, METH_NOARGS, nullptr},
    {"_get_default_device", THPModule_getDefaultDevice, METH_NOARGS, nullptr},
    {"_get_qengine", THPModule_qEngine, METH_NOARGS, nullptr},
    {"_set_qengine", THPModule_setQEngine, METH_O, nullptr},
    {"_supported_qengines", THPModule_supportedQEngines, METH_NOARGS, nullptr},
    {"_is_xnnpack_enabled", THPModule_isEnabledXNNPACK, METH_NOARGS, nullptr},
    {"_set_check_sparse_tensor_invariants",
     THPModule_setCheckSparseTensorInvariants,
     METH_O,
     nullptr},
    {"_check_sparse_tensor_invariants",
     THPModule_checkSparseTensorInvariants,
     METH_NOARGS,
     nullptr},
    {"_will_engine_execute_node",
     THPModule_willEngineExecuteNode,
     METH_O,
     nullptr},
    {"_current_graph_task_execution_order",
     THPModule_getCurrentGraphTaskExecutionOrder,
     METH_NOARGS,
     nullptr},
    {"_current_graph_task_id",
     THPModule_getCurrentGraphTaskId,
     METH_NOARGS,
     nullptr},
    {"_current_autograd_node", THPModule_getCurrentNode, METH_NOARGS, nullptr},
    {"_set_default_mobile_cpu_allocator",
     THPModule_setDefaultMobileCPUAllocator,
     METH_NOARGS,
     nullptr},
    {"_unset_default_mobile_cpu_allocator",
     THPModule_unsetDefaultMobileCPUAllocator,
     METH_NOARGS,
     nullptr},
    {"_is_torch_function_enabled",
     THPModule_isEnabledTorchFunction,
     METH_NOARGS,
     nullptr},
    {"_disabled_torch_function_impl",
     THPModule_disable_torch_function,
     METH_VARARGS,
     nullptr},
    {"_disabled_torch_dispatch_impl",
     THPModule_disable_torch_dispatch,
     METH_VARARGS,
     nullptr},
    {"_has_torch_function", THPModule_has_torch_function, METH_O, nullptr},
    {"_has_torch_function_unary",
     THPModule_has_torch_function_unary,
     METH_O,
     nullptr},
    {"_has_torch_function_variadic",
     (PyCFunction)(void (*)(void))THPModule_has_torch_function_variadic,
     METH_FASTCALL,
     nullptr},
    {nullptr, nullptr, 0, nullptr}};

void THCPStream_init(PyObject* module);
void THCPEvent_init(PyObject* module);
void THCPGraph_init(PyObject* module);

#ifdef USE_CUDA
PyMethodDef* THCPModule_methods();
namespace torch {
namespace cuda {

void initModule(PyObject* module);

}
} // namespace torch
#endif

#ifdef USE_ITT
namespace torch {
namespace profiler {
void initIttBindings(PyObject* module);
} // namespace profiler
} // namespace torch
#endif

namespace torch {
void initVerboseBindings(PyObject* module);
} // namespace torch

static std::vector<PyMethodDef> methods;

// In Python we can't use the trick of C10_LOG_API_USAGE_ONCE
// Guaranteed to be invoked from Python under GIL, no locking on map needed
static void LogAPIUsageOnceFromPython(const std::string& event) {
  static std::unordered_set<std::string> seen;
  if (!seen.count(event)) {
    seen.insert(event);
    c10::LogAPIUsage(event);
  }
}

// Weak reference to tensor, used to test a tensor isn't leaked
class WeakTensorRef {
  c10::weak_intrusive_ptr<c10::TensorImpl> weakref_;

 public:
  WeakTensorRef(const at::Tensor& t) : weakref_(t.getIntrusivePtr()) {}

  bool expired() {
    return weakref_.expired();
  }
};

extern "C"
#ifdef _WIN32
    __declspec(dllexport)
#endif
        TORCH_API PyObject* initModule();
// separate decl and defn for msvc error C2491
PyObject* initModule() {
  HANDLE_TH_ERRORS

  c10::initLogging();

  at::internal::lazy_init_num_threads();

  C10_LOG_API_USAGE_ONCE("torch.python.import");

// NOLINTNEXTLINE(cppcoreguidelines-macro-usage)
#define ASSERT_TRUE(cmd) \
  if (!(cmd))            \
  return nullptr

  THPUtils_addPyMethodDefs(methods, TorchMethods);
  THPUtils_addPyMethodDefs(methods, DataLoaderMethods);
  THPUtils_addPyMethodDefs(methods, torch::autograd::python_functions());
  THPUtils_addPyMethodDefs(methods, torch::multiprocessing::python_functions());
  THPUtils_addPyMethodDefs(methods, torch::mps::python_functions());
#ifdef USE_CUDA
  THPUtils_addPyMethodDefs(methods, THCPModule_methods());
#endif
#if defined(USE_DISTRIBUTED) && defined(USE_C10D)
  THPUtils_addPyMethodDefs(
      methods, torch::distributed::c10d::python_functions());
#ifndef _WIN32
  THPUtils_addPyMethodDefs(
      methods, torch::distributed::rpc::python_functions());
  THPUtils_addPyMethodDefs(
      methods, torch::distributed::autograd::python_functions());
  THPUtils_addPyMethodDefs(
      methods, torch::distributed::rpc::testing::python_functions());
#endif
#endif

  static struct PyModuleDef torchmodule = {
      PyModuleDef_HEAD_INIT, "torch._C", nullptr, -1, methods.data()};
  ASSERT_TRUE(module = PyModule_Create(&torchmodule));
  ASSERT_TRUE(THPGenerator_init(module));
  ASSERT_TRUE(THPException_init(module));
  THPSize_init(module);
  THPDtype_init(module);
  THPDTypeInfo_init(module);
  THPLayout_init(module);
  THPMemoryFormat_init(module);
  THPQScheme_init(module);
  THPDevice_init(module);
  THPStream_init(module);
  ASSERT_TRUE(THPVariable_initModule(module));
  ASSERT_TRUE(THPFunction_initModule(module));
  ASSERT_TRUE(THPEngine_initModule(module));
  // NOTE: We need to be able to access OperatorExportTypes from ONNX for use in
  // the export side of JIT, so this ONNX init needs to appear before the JIT
  // init.
  torch::onnx::initONNXBindings(module);
  torch::autograd::initEnumTag(module);
  torch::jit::initJITBindings(module);
  torch::monitor::initMonitorBindings(module);
  torch::impl::dispatch::initDispatchBindings(module);
  torch::dynamo::initDynamoBindings(module);
  torch::functorch::impl::initFuncTorchBindings(module);
  torch::throughput_benchmark::initThroughputBenchmarkBindings(module);
  torch::autograd::initReturnTypes(module);
  torch::autograd::initNNFunctions(module);
  torch::autograd::initFFTFunctions(module);
  torch::autograd::initLinalgFunctions(module);
  torch::autograd::initNestedFunctions(module);
  torch::autograd::initSparseFunctions(module);
  torch::autograd::initSpecialFunctions(module);
  torch::autograd::init_legacy_variable(module);
  torch::profiler::initPythonBindings(module);
  torch::python::init_bindings(module);
  torch::lazy::initLazyBindings(module);
#ifdef USE_ITT
  torch::profiler::initIttBindings(module);
#endif
#ifdef USE_CUDA
  torch::cuda::initModule(module);
#endif
  torch::initVerboseBindings(module);
  ASSERT_TRUE(THPStorage_init(module));

#ifdef USE_CUDA
  // This will only initialise base classes and attach them to library namespace
  // They won't be ready for real usage until importing cuda module, that will
  // complete the process (but it defines Python classes before calling back
  // into C, so these lines have to execute first)..
  THCPStream_init(module);
  THCPEvent_init(module);
  THCPGraph_init(module);
#endif

  auto set_module_attr =
      [&](const char* name, PyObject* v, bool incref = true) {
        // PyModule_AddObject steals reference
        if (incref) {
          Py_INCREF(v);
        }
        return PyModule_AddObject(module, name, v) == 0;
      };

#if defined(USE_CUDNN) || defined(USE_ROCM)
  PyObject* has_cudnn = Py_True;
#else
  PyObject* has_cudnn = Py_False;
#endif
  ASSERT_TRUE(set_module_attr("has_cudnn", has_cudnn));

#if AT_MKL_ENABLED() || AT_POCKETFFT_ENABLED()
  PyObject* has_spectral = Py_True;
#else
  PyObject* has_spectral = Py_False;
#endif
  ASSERT_TRUE(set_module_attr("has_spectral", has_spectral));

  // force ATen to initialize because it handles
  // setting up TH Errors so that they throw C++ exceptions
  at::init();

  // Automatically translate errors thrown from pybind11 functions
  py::register_exception_translator([](std::exception_ptr e) { // NOLINT
    try {
      if (e) {
        std::rethrow_exception(e);
      }
    }
    CATCH_TH_ERRORS()
  });

  auto py_module = py::reinterpret_borrow<py::module>(module);
  py_module.def("_demangle", &c10::demangle);
  py_module.def("_log_api_usage_once", &LogAPIUsageOnceFromPython);

  py_module.def("vitals_enabled", &at::vitals::torchVitalEnabled);
  py_module.def(
      "set_vital",
      [](const std::string& vital,
         const std::string& attr,
         const std::string value) {
        return at::vitals::VitalsAPI.setVital(vital, attr, value);
      });
  py_module.def(
      "read_vitals", []() { return at::vitals::VitalsAPI.readVitals(); });

  py_module.def(
      "init_num_threads",
      torch::wrap_pybind_function(at::init_num_threads),
      R"(
init_num_threads()

Initializes the number of parallel threads used on the current thread.

Call this whenever a new thread is created in order to propagate values from
:func:`torch.set_num_threads` onto the new thread.
)");

  ASSERT_TRUE(
      set_module_attr("has_openmp", at::hasOpenMP() ? Py_True : Py_False));
  ASSERT_TRUE(set_module_attr("has_mkl", at::hasMKL() ? Py_True : Py_False));
  ASSERT_TRUE(
      set_module_attr("has_lapack", at::hasLAPACK() ? Py_True : Py_False));

  py_module.def("_valgrind_supported_platform", []() {
#if defined(USE_VALGRIND)
    return true;
#else
      return false;
#endif
  });

  py_module.def("_valgrind_toggle", []() {
#if defined(USE_VALGRIND)
    CALLGRIND_TOGGLE_COLLECT;
#else
      TORCH_CHECK(false, "Valgrind is not supported.");
#endif
  });

  py_module.def("_valgrind_toggle_and_dump_stats", []() {
#if defined(USE_VALGRIND)
    // NB: If we don't toggle collect around dump stats, callgrind_annotate
    //     won't process the results correctly. Specifically,
    //     `callgrind_annotate --inclusive=no` will be almost completely empty.
    CALLGRIND_TOGGLE_COLLECT;
    CALLGRIND_DUMP_STATS;
#else
      TORCH_CHECK(false, "Valgrind is not supported.");
#endif
  });

  py::class_<WeakTensorRef>(py_module, "_WeakTensorRef")
      .def(py::init([](py::object tensor) {
        return WeakTensorRef(THPVariable_Unpack(tensor.ptr()));
      }))
      .def("expired", &WeakTensorRef::expired);

  py::enum_<at::native::ConvBackend>(py_module, "_ConvBackend")
      .value("CudaDepthwise2d", at::native::ConvBackend::CudaDepthwise2d)
      .value("CudaDepthwise3d", at::native::ConvBackend::CudaDepthwise3d)
      .value("Cudnn", at::native::ConvBackend::Cudnn)
      .value("CudnnTranspose", at::native::ConvBackend::CudnnTranspose)
      .value("Empty", at::native::ConvBackend::Empty)
      .value("Miopen", at::native::ConvBackend::Miopen)
      .value("MiopenDepthwise", at::native::ConvBackend::MiopenDepthwise)
      .value("MiopenTranspose", at::native::ConvBackend::MiopenTranspose)
      .value("Mkldnn", at::native::ConvBackend::Mkldnn)
      .value("MkldnnEmpty", at::native::ConvBackend::MkldnnEmpty)
      .value("NnpackSpatial", at::native::ConvBackend::NnpackSpatial)
      .value("Overrideable", at::native::ConvBackend::Overrideable)
      .value("Slow2d", at::native::ConvBackend::Slow2d)
      .value("Slow3d", at::native::ConvBackend::Slow3d)
      .value("SlowDilated2d", at::native::ConvBackend::SlowDilated2d)
      .value("SlowDilated3d", at::native::ConvBackend::SlowDilated3d)
      .value("SlowTranspose2d", at::native::ConvBackend::SlowTranspose2d)
      .value("SlowTranspose3d", at::native::ConvBackend::SlowTranspose3d)
      .value(
          "Winograd3x3Depthwise", at::native::ConvBackend::Winograd3x3Depthwise)
      .value("Xnnpack2d", at::native::ConvBackend::Xnnpack2d)
      .value("Mps", at::native::ConvBackend::Mps)
      .value("MpsTranspose,", at::native::ConvBackend::MpsTranspose);

  py_module.def(
      "_select_conv_backend",
      [](const at::Tensor& input,
         const at::Tensor& weight,
         const c10::optional<at::Tensor>& bias_opt,
         at::IntArrayRef stride_,
         at::SymIntArrayRef padding_,
         at::IntArrayRef dilation_,
         bool transposed_,
         at::SymIntArrayRef output_padding_,
         int64_t groups_) {
        return at::native::select_conv_backend(
            input,
            weight,
            bias_opt,
            stride_,
            padding_,
            dilation_,
            transposed_,
            output_padding_,
            groups_,
            c10::nullopt);
      },
      py::arg("input"),
      py::arg("weight"),
      py::arg("bias"),
      py::arg("stride"),
      py::arg("padding"),
      py::arg("dilation"),
      py::arg("transposed"),
      py::arg("output_padding"),
      py::arg("groups"));

  // overload for bias_sizes_opt/backward TODO: figure out default value
  py_module.def(
      "_select_conv_backend",
      [](const at::Tensor& input,
         const at::Tensor& weight,
         const c10::optional<at::Tensor>& bias,
         at::IntArrayRef stride_,
         at::SymIntArrayRef padding_,
         at::IntArrayRef dilation_,
         bool transposed_,
         at::SymIntArrayRef output_padding_,
         int64_t groups_,
         c10::optional<std::vector<c10::SymInt>> bias_sizes_opt) {
        c10::OptionalArrayRef<c10::SymInt> ref = c10::nullopt;
        if (bias_sizes_opt) {
          ref = (*bias_sizes_opt);
        }
        return at::native::select_conv_backend(
            input,
            weight,
            bias,
            stride_,
            padding_,
            dilation_,
            transposed_,
            output_padding_,
            groups_,
            ref);
      },
      py::arg("input"),
      py::arg("weight"),
      py::arg("bias"),
      py::arg("stride"),
      py::arg("padding"),
      py::arg("dilation"),
      py::arg("transposed"),
      py::arg("output_padding"),
      py::arg("groups"),
      py::arg("bias_sizes"));

  py_module.def(
      "_conv_determine_backend_memory_format",
      at::native::_determine_backend_memory_format);

  py::enum_<at::LinalgBackend>(py_module, "_LinalgBackend")
      .value("Default", at::LinalgBackend::Default)
      .value("Cusolver", at::LinalgBackend::Cusolver)
      .value("Magma", at::LinalgBackend::Magma);

  py_module.def("_set_linalg_preferred_backend", [](at::LinalgBackend b) {
    at::globalContext().setLinalgPreferredBackend(b);
  });
  py_module.def("_get_linalg_preferred_backend", []() {
    return at::globalContext().linalgPreferredBackend();
  });

<<<<<<< HEAD
  py_module.def(
      "_construct_storage_from_data_pointer",
      [](int64_t data_ptr, c10::Device device, size_t size_bytes) {
        return c10::Storage(
            c10::Storage::use_byte_size_t(),
            size_bytes,
            at::DataPtr(reinterpret_cast<void*>(data_ptr), device));
      });
=======
  py_module.def("_stash_obj_in_tls", [](std::string key, py::handle arg) {
    at::impl::ThreadLocalPythonObjects::get_state().set(
        key,
        std::make_shared<c10::SafePyObject>(arg.ptr(), getPyInterpreter()));
  });

  py_module.def("_get_obj_in_tls", [](std::string key) -> py::handle {
    auto safe_pyobject =
        at::impl::ThreadLocalPythonObjects::get_state().get(key);
    auto obj = safe_pyobject->ptr(getPyInterpreter());
    return py::handle(obj);
  });

  py_module.def("_is_key_in_tls", [](std::string key) -> bool {
    return at::impl::ThreadLocalPythonObjects::get_state().contains(key);
  });
>>>>>>> 8503c7bd

#ifdef USE_CUDA
  PyObject* has_cuda = Py_True;
#else
  PyObject* has_cuda = Py_False;
#endif

#ifdef USE_MPS
  PyObject* has_mps = Py_True;
#else
  PyObject* has_mps = Py_False;
#endif

  ASSERT_TRUE(set_module_attr("has_cuda", has_cuda));
  ASSERT_TRUE(set_module_attr("has_mps", has_mps));
  ASSERT_TRUE(
      set_module_attr("has_mkldnn", at::hasMKLDNN() ? Py_True : Py_False));

#ifdef _GLIBCXX_USE_CXX11_ABI
  ASSERT_TRUE(set_module_attr(
      "_GLIBCXX_USE_CXX11_ABI", _GLIBCXX_USE_CXX11_ABI ? Py_True : Py_False));
#else
  ASSERT_TRUE(set_module_attr("_GLIBCXX_USE_CXX11_ABI", Py_False));
#endif

// See note [Pybind11 ABI constants]
#define SET_STR_DEFINE(name) \
  ASSERT_TRUE(set_module_attr("_" #name, THPUtils_packString(name)))

#ifdef PYBIND11_COMPILER_TYPE
  SET_STR_DEFINE(PYBIND11_COMPILER_TYPE);
#else
  ASSERT_TRUE(
      set_module_attr("_" C10_STRINGIZE(PYBIND11_COMPILER_TYPE), Py_None));
#endif

#ifdef PYBIND11_STDLIB
  SET_STR_DEFINE(PYBIND11_STDLIB);
#else
  ASSERT_TRUE(set_module_attr("_" C10_STRINGIZE(PYBIND11_STDLIB), Py_None));
#endif

#ifdef PYBIND11_BUILD_ABI
  SET_STR_DEFINE(PYBIND11_BUILD_ABI);
#else
  ASSERT_TRUE(set_module_attr("_" C10_STRINGIZE(PYBIND11_BUILD_ABI), Py_None));
#endif
#undef SET_STR_DEFINE

  py_module.def(
      "_set_conj", [](const at::Tensor& x, bool conj) { x._set_conj(conj); });
  py_module.def(
      "_set_neg", [](const at::Tensor& x, bool neg) { x._set_neg(neg); });
  py_module.def("_get_tensor_metadata", &torch::jit::getTensorMetadata);
  py_module.def(
      "_set_tensor_metadata",
      static_cast<void (*)(
          const at::Tensor&, std::unordered_map<std::string, bool>)>(
          torch::jit::setTensorMetadata));
  py_module.def("_dispatch_key_set", [](const at::Tensor& x) {
    return toString(x.key_set());
  });
  py_module.def(
      "_has_storage", [](const at::Tensor& x) { return x.has_storage(); });

  py_module.def("_set_meta_in_tls_dispatch_include", [](bool meta_in_tls) {
    auto local_keyset = c10::impl::tls_local_dispatch_key_set();
    c10::DispatchKeySet key_set({at::DispatchKey::Meta});
    if (meta_in_tls) {
      local_keyset.included_ = local_keyset.included_ | key_set;
    } else {
      local_keyset.included_ =
          local_keyset.included_.remove_backend(c10::BackendComponent::MetaBit);
    }
    c10::impl::_force_tls_local_dispatch_key_set(local_keyset);
  });

  py_module.def("_meta_in_tls_dispatch_include", []() {
    auto local_keyset = c10::impl::tls_local_dispatch_key_set();
    return local_keyset.included_.has_backend(c10::BackendComponent::MetaBit);
  });

  py_module.def("_dump_local_tls_set", []() {
    auto local_keyset = c10::impl::tls_local_dispatch_key_set();
    std::cout << "Included: " << toString(local_keyset.included_) << "\n";
    std::cout << "Excluded: " << toString(local_keyset.excluded_) << "\n";
  });

  py_module.def(
      "_should_allow_numbers_as_tensors", [](const std::string& name) {
        return torch::should_allow_numbers_as_tensors(name);
      });

  const auto& defaultGenerator = at::detail::getDefaultCPUGenerator();
  THPDefaultCPUGenerator =
      (THPGenerator*)THPGenerator_initDefaultGenerator(defaultGenerator);
  // This reference is meant to be given away, so no need to incref here.
  ASSERT_TRUE(set_module_attr(
      "default_generator",
      (PyObject*)THPDefaultCPUGenerator,
      /* incref= */ false));
  ASSERT_TRUE(set_module_attr(
      "DisableTorchFunctionSubclass",
      (PyObject*)THPModule_DisableTorchFunctionSubclassType(),
      /* incref= */ false));
  ASSERT_TRUE(set_module_attr(
      "DisableTorchFunction",
      (PyObject*)THPModule_DisableTorchFunctionType(),
      /* incref= */ false));
  torch::set_disabled_torch_function_impl(
      PyObject_GetAttrString(module, "_disabled_torch_function_impl"));
  ASSERT_TRUE(torch::disabled_torch_function_impl() != nullptr);
  torch::set_disabled_torch_dispatch_impl(
      PyObject_GetAttrString(module, "_disabled_torch_dispatch_impl"));
  ASSERT_TRUE(torch::disabled_torch_dispatch_impl() != nullptr);
  return module;
  END_HANDLE_TH_ERRORS
}

// Checks that the _C shared library isn't initialized multiple times. This
// can happen if the same csrc files are compiled into multiple shared
// libraries.
inline void pytorch_duplicate_guard() {
  static int initialized = 0;
  if (initialized) {
    fprintf(stderr, "pytorch: _C shared library re-initialized\n");
    abort();
  }
  initialized = 1;
  ;
}

struct call_duplicate_guard {
  call_duplicate_guard() {
    pytorch_duplicate_guard();
  }
};

static call_duplicate_guard _call_duplicate_guard;<|MERGE_RESOLUTION|>--- conflicted
+++ resolved
@@ -1560,7 +1560,22 @@
     return at::globalContext().linalgPreferredBackend();
   });
 
-<<<<<<< HEAD
+  py_module.def("_stash_obj_in_tls", [](std::string key, py::handle arg) {
+    at::impl::ThreadLocalPythonObjects::get_state().set(
+        key,
+        std::make_shared<c10::SafePyObject>(arg.ptr(), getPyInterpreter()));
+  });
+
+  py_module.def("_get_obj_in_tls", [](std::string key) -> py::handle {
+    auto safe_pyobject =
+        at::impl::ThreadLocalPythonObjects::get_state().get(key);
+    auto obj = safe_pyobject->ptr(getPyInterpreter());
+    return py::handle(obj);
+  });
+
+  py_module.def("_is_key_in_tls", [](std::string key) -> bool {
+    return at::impl::ThreadLocalPythonObjects::get_state().contains(key);
+  });
   py_module.def(
       "_construct_storage_from_data_pointer",
       [](int64_t data_ptr, c10::Device device, size_t size_bytes) {
@@ -1569,24 +1584,6 @@
             size_bytes,
             at::DataPtr(reinterpret_cast<void*>(data_ptr), device));
       });
-=======
-  py_module.def("_stash_obj_in_tls", [](std::string key, py::handle arg) {
-    at::impl::ThreadLocalPythonObjects::get_state().set(
-        key,
-        std::make_shared<c10::SafePyObject>(arg.ptr(), getPyInterpreter()));
-  });
-
-  py_module.def("_get_obj_in_tls", [](std::string key) -> py::handle {
-    auto safe_pyobject =
-        at::impl::ThreadLocalPythonObjects::get_state().get(key);
-    auto obj = safe_pyobject->ptr(getPyInterpreter());
-    return py::handle(obj);
-  });
-
-  py_module.def("_is_key_in_tls", [](std::string key) -> bool {
-    return at::impl::ThreadLocalPythonObjects::get_state().contains(key);
-  });
->>>>>>> 8503c7bd
 
 #ifdef USE_CUDA
   PyObject* has_cuda = Py_True;
