--- conflicted
+++ resolved
@@ -598,25 +598,14 @@
         )
     elif (
         layout is torch.sparse_coo
-        and dtype is torch.complex32
-        and t_inp.numel() > 0
-        and t_args[0].numel() > 0
-        and t_args[0].ndim > 0
-    ):
-        return ErrorInput(
-            sample,
-            error_regex="\"mul_out_sparse\" not implemented for 'ComplexHalf'",
-        )
-    elif (
-        layout is torch.sparse_coo
-        and dtype in {torch.bool, torch.float16}
+        and dtype is torch.bool
         and t_args[0].ndim > 0
         and t_inp.is_cpu
         and t_inp.numel() > 0
         and t_inp.dense_dim() > 0
     ):
         return ErrorInput(
-            sample, error_regex="\"addcmul_cpu_out\" not implemented for '(Bool|Half)'"
+            sample, error_regex="\"addcmul_cpu_out\" not implemented for 'Bool'"
         )
     elif (
         layout in {torch.sparse_coo, torch.sparse_csr}
@@ -648,8 +637,6 @@
                 " and shape of sparse dimensions"
             ),
         )
-<<<<<<< HEAD
-=======
     elif (
         layout is torch.sparse_csr
         and t_inp.dense_dim() > 0
@@ -660,8 +647,6 @@
         return ErrorInput(
             sample, error_regex="\"addcmul_cpu_out\" not implemented for 'Half'"
         )
-
->>>>>>> 2ed8d121
     return sample
 
 
