--- conflicted
+++ resolved
@@ -1487,19 +1487,14 @@
         Postcondition: Each handle's ``FlatParameter`` 's data is the padded
         unsharded flattened parameter on the compute device.
         """
-<<<<<<< HEAD
         if self.limit_all_gathers:
             events = self._free_event_queue.flush_if_needed()
             if events:
                 # As a minor optimization, only synchronize the latest event
                 events[-1].synchronize()
-        for handle in handles:
-            with torch.cuda.stream(self._streams["pre_all_gather"]):
-=======
         any_ran_pre_unshard = False
         with torch.cuda.stream(self._streams["pre_all_gather"]):
             for handle in handles:
->>>>>>> fb48181b
                 ran_pre_unshard = handle.pre_unshard()
                 any_ran_pre_unshard = any_ran_pre_unshard or ran_pre_unshard
         if any_ran_pre_unshard:
