import functools
import logging
from enum import auto, Enum
from itertools import chain
from typing import (
    Any,
    Callable,
    Dict,
    Iterable,
    List,
    no_type_check,
    Optional,
    Set,
    Tuple,
)

import torch
import torch.distributed as dist
import torch.distributed.fsdp._traversal_utils as traversal_utils
import torch.nn as nn
import torch.nn.functional as F
from torch.autograd import Variable
<<<<<<< HEAD
from torch.autograd.graph import _register_multi_post_grad_hook
=======
from torch.distributed import get_backend, get_world_size
from torch.distributed._tensor import DeviceMesh
>>>>>>> 684106c3
from torch.distributed.algorithms._comm_hooks import default_hooks, LOW_PRECISION_HOOKS
from torch.distributed.fsdp._common_utils import (
    _assert_in_training_states,
    _FSDPState,
    _get_module_fsdp_state,
    _get_sharding_strategy,
    _is_composable,
    TrainingState,
)
from torch.distributed.fsdp._init_utils import HYBRID_SHARDING_STRATEGIES
from torch.distributed.fsdp._utils import _no_dispatch_record_stream
from torch.distributed.fsdp.api import BackwardPrefetch
from torch.distributed.fsdp.flat_param import (
    _HandlesKey,
    FlatParameter,
    FlatParamHandle,
    HandleShardingStrategy,
    HandleTrainingState,
    RESHARD_AFTER_FORWARD_HANDLE_STRATEGIES,
)
<<<<<<< HEAD
from torch.distributed.utils import _apply_to_tensors, _p_assert, _to_kwargs
from torch.utils._pytree import tree_flatten
=======
from torch.distributed.utils import (
    _apply_to_tensors,
    _cast_forward_inputs,
    _p_assert,
    _to_kwargs,
)
>>>>>>> 684106c3

log = logging.getLogger(__name__)

# Do not include "process_group" to enable hybrid shard and MoE cases
HOMOGENEOUS_ATTR_NAMES = (
    "_use_orig_params",
    "limit_all_gathers",
)


class _PrefetchMode(Enum):
    BACKWARD = auto()
    FORWARD = auto()


def _get_fsdp_root_states_with_modules(
    module: nn.Module,
) -> Tuple[List[_FSDPState], List[nn.Module]]:
    """
    Returns a tuple containing:
    1. A list of the root ``_FSDPState`` instances in the module tree rooted at
    ``module`` without any duplicates and following the ``module.modules()``
    traversal order (which is assumed to be depth-first).
    2. A corresponding list of the root modules owning the states in the first
    list.

    This is similar to :func:`_get_fsdp_states_with_modules` except that we
    must call :func:`_is_fsdp_root` to force a lazy initialization to determine
    the FSDP root in case lazy initialization has not yet happened.
    """
    fsdp_root_states: List[_FSDPState] = []
    fsdp_root_modules: List[nn.Module] = []
    visited_fsdp_states: Set[_FSDPState] = set()
    # NOTE: This function assumes that `module.modules()` proceeds top-down.
    for submodule in module.modules():
        optional_state = _get_module_fsdp_state(submodule)
        if (
            optional_state is not None
            and optional_state not in visited_fsdp_states
            and _is_fsdp_root(optional_state, submodule)
        ):
            visited_fsdp_states.add(optional_state)
            fsdp_root_states.append(optional_state)
            fsdp_root_modules.append(submodule)
    return fsdp_root_states, fsdp_root_modules


def _get_fsdp_root_states(module: nn.Module) -> List[_FSDPState]:
    """See :func:`_get_fsdp_root_states_with_modules`."""
    fsdp_root_states, _ = _get_fsdp_root_states_with_modules(module)
    return fsdp_root_states


def _is_fsdp_root(state: _FSDPState, module: nn.Module) -> bool:
    """
    Returns if ``state`` corresponds to that of an FSDP root.

    For the wrapper code path, ``state`` and ``module`` should be the same. For
    the non-wrapper code path, ``state`` should be ``module`` 's state.
    """
    # Force a lazy initialization to determine the FSDP root
    _lazy_init(state, module)
    assert state._is_root is not None  # mypy
    return state._is_root


@no_type_check
def _validate_and_get_hybrid_shard_state(
    root_module: nn.Module,
) -> default_hooks.DefaultState:
    """
    Precondition: ``root_module`` is a ``FullyShardedDataParallel`` instance.

    This checks that all instances using a hybrid sharding strategy have the
    same intra- and inter-node process groups.

    Returns:
        DefaultState: One of the instances' inter-node state (does not
        matter which since they will share the same one).
    """
    intra_node_pgs = set()
    inter_node_pgs = set()
    inter_node_states = set()
    for fsdp_module in traversal_utils._get_fsdp_states(root_module):
        # TODO: Change this to handle's sharding strategy if we deprecate
        # `ShardingStrategy` internally.
        # https://github.com/pytorch/pytorch/issues/90857
        if fsdp_module.sharding_strategy in HYBRID_SHARDING_STRATEGIES:
            intra_node_pgs.add(fsdp_module.process_group)
            inter_node_pgs.add(fsdp_module._inter_node_pg)
            inter_node_states.add(fsdp_module._inter_node_state)
    if len(intra_node_pgs) == 0 and len(inter_node_pgs) == 0:
        # No instances use a hybrid sharding strategy
        return None
    error_prefix = "At least one instance uses a hybrid sharding strategy but has no "
    if len(intra_node_pgs) > 0 and len(inter_node_pgs) == 0:
        raise AssertionError(error_prefix + "inter-node process group set")
    if len(intra_node_pgs) == 0 and len(inter_node_pgs) > 0:
        raise AssertionError(error_prefix + "intra-node process group set")
    error_prefix = "Some instances use a hybrid sharding strategy, but "
    if len(intra_node_pgs) != 1:
        raise ValueError(error_prefix + "intra-node process groups do not match")
    if len(inter_node_pgs) != 1:
        raise ValueError(error_prefix + "inter-node process groups do not match")
    return next(iter(inter_node_states))


@no_type_check
def _lazy_init(
    state: _FSDPState,
    root_module: nn.Module,
) -> _FSDPState:
    """
    Performs initialization lazily, typically right before the first forward
    pass. The laziness is needed to ensure that the parameter device/dtype and
    the FSDP hierarchy have finalized. This method's actual logic only runs on
    the root FSDP instance, which performs initialization for all non-root FSDP
    instances to avoid partial initialization.

    For the non-composable code path, ``state`` and ``root_module`` should be
    the same, namely the FSDP instance itself.
    """
    if state._is_root is not None:
        return  # no-op: already lazily initialized
    if not state._device_handle.is_available():
        # Allow the FSDP constructor to run even without CUDA but check this
        # once we start real execution
        raise RuntimeError("FSDP does not support CPU only execution")
    # The following logic is only run on the root FSDP instance since it will
    # set `_is_root=False` for the non-root instances
    state._is_root = True
    _assert_in_training_states(state, [TrainingState.IDLE])
    _check_flat_params_on_expected_device(state, root_module)
    _init_streams(state)
    buffers, buffer_dtypes = _get_buffers_and_dtypes_for_computation(state, root_module)
    _cast_buffers_to_dtype_and_device(buffers, buffer_dtypes, state.compute_device)
    state._exec_order_data.init(state, root_module, state.process_group)
    _share_state_and_init_handle_attrs(state, root_module)
    return state


def _check_flat_params_on_expected_device(state: _FSDPState, module: nn.Module):
    """
    Checks that all ``FlatParameter``s in ``module`` 's tree managed by
    ``state`` are on the expected device for *lazy initialization*.
    """
    cpu_device = torch.device("cpu")
    for handle in traversal_utils._get_fsdp_handles(module):
        if (
            not handle._offload_params
            and handle.flat_param.device != state.compute_device
        ):
            raise RuntimeError(
                "An FSDP-managed module unexpectedly has parameters on "
                f"{handle.flat_param.device}. Make sure to move the module to "
                f"{state.compute_device} before training."
            )
        elif handle._offload_params and handle.flat_param.device != cpu_device:
            raise RuntimeError(
                "An FSDP-managed module with parameter CPU offloading enabled "
                f"has parameters on {handle.flat_param.device}. Make sure to "
                f"not move the module from CPU when offloading parameters."
            )


def _init_device_mesh(
    root_state: _FSDPState,
) -> Optional[DeviceMesh]:
    # We are testing 1D DeviceMesh where dist.get_world_size(pg) == dist.get_world_size() for now.
    # TODO: Address cases when dist.get_world_size(pg) != dist.get_world_size(). This would capture
    #       what 1D DeviceMesh currently would not work for:
    #       1) HSDP Hybrid Sharding, 2) 2D FSDP + TP, 3) dist.new_group() cannot be expressed in 1D DeviceMesh.
    if root_state.process_group != dist.distributed_c10d._get_default_group():
        return None
    if get_backend() == "fake" or not root_state.compute_device:
        return None
    device_type = root_state.compute_device.type
    mesh_tensor = torch.arange(get_world_size(root_state.process_group))
    device_mesh = DeviceMesh(device_type, mesh_tensor)
    return device_mesh


@no_type_check
def _share_state_and_init_handle_attrs(
    root_state: _FSDPState,
    root_module: nn.Module,
) -> None:
    """
    Shares data structure state from the ``root_state`` to all FSDP states in
    ``root_module`` 's module tree, and initializes handle attributes. These
    are done together to require a single loop over the states.
    """
    for handle in root_state._handles:
        handle.init_flat_param_attributes()
    inter_node_state = _validate_and_get_hybrid_shard_state(root_module)
    attr_name_to_values: Dict[str, Set[Any]] = {}
    for attr_name in HOMOGENEOUS_ATTR_NAMES:
        attr_name_to_values[attr_name] = set()
    root_state._all_fsdp_states = traversal_utils._get_fsdp_states(root_module)
    root_state._all_handles = root_state._exec_order_data.all_handles  # share reference
    root_state._device_mesh = _init_device_mesh(root_state)

    for fsdp_state in root_state._all_fsdp_states:
        for attr_name in HOMOGENEOUS_ATTR_NAMES:
            _p_assert(
                hasattr(fsdp_state, attr_name),
                f"FSDP state missing attribute {attr_name}",
            )
            attr_name_to_values[attr_name].add(getattr(fsdp_state, attr_name))
        if fsdp_state is root_state:
            continue
        handle_sharding_strategy = _get_sharding_strategy(fsdp_state._handles)
        if handle_sharding_strategy in (
            HandleShardingStrategy.HYBRID_SHARD,
            HandleShardingStrategy._HYBRID_SHARD_ZERO2,
        ):
            # Share the all-reduce state across FSDP units. This is not strictly necessary
            # as each one already uses the same process group, but can slightly save memory
            # since other FSDP units allreduce state can be garbage collected.
            assert inter_node_state is not None, (
                "`_validate_and_get_hybrid_shard_state()` should have returned "
                "a valid inter-node state if there exists an FSDP instance "
                "using a hybrid sharding strategy"
            )
            fsdp_state._inter_node_state = inter_node_state

        # Relax the assert for non-root FSDP instances in case the nested
        # initialized module is wrapped again in FSDP later (e.g. after
        # training to run inference)
        _p_assert(
            fsdp_state._is_root is None or not fsdp_state._is_root,
            "Non-root FSDP instance's `_is_root` should not have been "
            "set yet or should have been set to `False`",
        )
        fsdp_state._is_root = False
        fsdp_state._streams = root_state._streams
        fsdp_state._stream_to_name = root_state._stream_to_name
        fsdp_state._exec_order_data = root_state._exec_order_data
        fsdp_state._free_event_queue = root_state._free_event_queue
        fsdp_state._handles_prefetched = root_state._handles_prefetched
        fsdp_state._needs_pre_backward_unshard = root_state._needs_pre_backward_unshard
        fsdp_state._device_mesh = root_state._device_mesh
        for handle in fsdp_state._handles:
            handle.init_flat_param_attributes()
    for attr_name, attr_values in attr_name_to_values.items():
        if len(attr_values) != 1:
            raise ValueError(
                f"Expects one homogeneous value for {attr_name} but got {attr_values}"
            )


@no_type_check
def _init_streams(
    state: _FSDPState,
) -> _FSDPState:
    """
    Initializes CUDA streams for overlapping communication, computation, and
    data transfers. The streams should be shared across FSDP instances.
    """
    assert state._is_root
    assert state._device_handle.is_available()
    # Stream for unshard logic, including allocating the all-gather destination
    # tensors and the all-gathers themselves.
    state._streams["unshard"] = state._device_handle.Stream()
    # Stream for overlapping gradient reduction with the backward pass gradient
    # computation.
    state._streams["post_backward"] = state._device_handle.Stream()
    # Stream for pre-unshard logic, namely allocations and writes for CPU
    # offloading (H2D copy) and mixed precision (low precision cast).
    state._streams["pre_unshard"] = state._device_handle.Stream()
    # Default stream for computation
    state._streams["default"] = state._device_handle.current_stream()
    state._stream_to_name = {
        state._device_handle.current_stream(): "default",
        state._streams["unshard"]: "unshard",
        state._streams["pre_unshard"]: "pre_unshard",
        state._streams["post_backward"]: "post_backward",
    }


@no_type_check
def _unshard(
    state: _FSDPState,
    handles: List[FlatParamHandle],
    unshard_stream: torch.cuda.Stream,
    pre_unshard_stream: torch.cuda.Stream,
) -> None:
    """
    Unshards the handles in ``handles``. If the handles are in
    :meth:`summon_full_params` and are using mixed precision, then they are
    forced to full precision.

    Postcondition: Each handle's ``FlatParameter`` 's data is the padded
    unsharded flat parameter on the compute device.
    """
    if not handles:
        return
    any_ran_pre_unshard = False
    with state._device_handle.stream(pre_unshard_stream):
        for handle in handles:
            ran_pre_unshard = handle.pre_unshard()
            any_ran_pre_unshard = any_ran_pre_unshard or ran_pre_unshard
    if any_ran_pre_unshard:
        unshard_stream.wait_stream(pre_unshard_stream)
    if state.limit_all_gathers:
        event = state._free_event_queue.dequeue_if_needed()
        if event:
            event.synchronize()
    with state._device_handle.stream(unshard_stream):
        for handle in handles:
            handle.unshard()
            handle.post_unshard()


@no_type_check
def _reshard(
    state: _FSDPState,
    handles: List[FlatParamHandle],
    free_unsharded_flat_params: List[bool],
):
    """
    Reshards the handles in ``handles``. ``free_unsharded_flat_params`` should
    have the same length as ``handles``, and each element should give whether
    the corresponding handle should free its padded unsharded flat parameter.
    """
    if not handles:
        return
    _p_assert(
        len(handles) == len(free_unsharded_flat_params),
        "Expects both lists to have equal length but got "
        f"{len(handles)} and {len(free_unsharded_flat_params)}",
    )
    for handle, free_unsharded_flat_param in zip(
        handles,
        free_unsharded_flat_params,
    ):
        handle.reshard(free_unsharded_flat_param)
        if state.limit_all_gathers and free_unsharded_flat_param:
            free_event = state._device_handle.Event()
            free_event.record()
            state._free_event_queue.enqueue(free_event)
        handle.post_reshard()
    # Since we prefetch entire handles keys at a time, conservatively mark
    # the entire key as no longer prefetched once we free at least one
    handles_key = tuple(handles)
    if any(free_unsharded_flat_params):
        state._handles_prefetched.pop(handles_key, None)


def _unshard_grads(
    handles: List[FlatParamHandle],
) -> None:
    for handle in handles:
        handle.unshard_grad()


def _reshard_grads(
    handles: List[FlatParamHandle],
) -> None:
    for handle in handles:
        handle.reshard_grad()


@no_type_check
def _pre_forward(
    state: _FSDPState,
    handles: List[FlatParamHandle],
    unshard_fn: Callable,
    module: nn.Module,
    args: Tuple[Any, ...],
    kwargs: Dict[str, Any],
) -> Tuple[Tuple[Any, ...], Dict[str, Any]]:
    """
    Runs the pre-forward logic. This includes an opportunity to unshard
    currently sharded parameters such as those for the current forward and
    registering post-backward hooks for these current parameters. This function
    also converts forward ``args`` and ``kwargs`` to the given precision.

    Args:
        handles (List[FlatParamHandle]): Handles giving the parameters used in
            the current forward.
        unshard_fn (Optional[Callable]): A callable to unshard any currently
            sharded parameters or ``None`` to not do any unsharding.
        module (nn.Module): Module whose forward this method runs right before;
            expected by the hook signature.
        args (Tuple[Any, ...]): Module forward ``args``.
        kwargs (Dict[str, Any]): Module forward ``kwargs``.
    """
    with torch.profiler.record_function("FullyShardedDataParallel._pre_forward"):
        state.training_state = TrainingState.FORWARD_BACKWARD
        state._exec_order_data.record_pre_forward(handles, module.training)
        for handle in handles:
            handle._training_state = HandleTrainingState.FORWARD
        if unshard_fn is not None:
            unshard_fn()
        # Register post-backward hooks to reshard the parameters and reduce-scatter
        # their gradients. They must be re-registered every forward pass in case
        # the `grad_fn` is mutated.
        _register_post_backward_hooks(state, handles)

        should_cast_forward_inputs = len(state._handles) > 0 and all(
            not handle._force_full_precision for handle in state._handles
        )

        if should_cast_forward_inputs and state.mixed_precision.cast_forward_inputs:
            # Recursively convert args and kwargs to specified precision.
            input_dtype: Optional[torch.dtype] = state.mixed_precision.param_dtype
            args, kwargs = _cast_forward_inputs(input_dtype, *args, **kwargs)
        _register_post_backward_reshard_only_hooks(state, handles, args, kwargs)
        return args, kwargs


@no_type_check
def _pre_forward_unshard(
    state: _FSDPState,
    handles: List[FlatParamHandle],
) -> None:
    """Unshards parameters in the pre-forward."""
    if not handles:
        return
    handles_key = tuple(handles)
    # If the handles have been prefetched, then there is no need to call
    # `_unshard()` again
    if not state._handles_prefetched.get(handles_key, False):
        _unshard(
            state, handles, state._streams["unshard"], state._streams["pre_unshard"]
        )
    state._needs_pre_forward_unshard[handles_key] = False
    state._device_handle.current_stream().wait_stream(state._streams["unshard"])
    _prefetch_handles(state, handles_key, _PrefetchMode.FORWARD)


@no_type_check
def _post_forward(
    state: _FSDPState,
    handles: List[FlatParamHandle],
    reshard_fn: Callable,
    module: nn.Module,
    input: Any,
    output: Any,
) -> Any:
    """
    Runs the post-forward logic. This includes an opportunity to reshard
    currently unsharded parameters such as those used in the current forward
    and registering pre-backward hooks on the forward outputs.

    Args:
        handles (List[FlatParamHandle]): Handles giving the parameters used in
            the current forward.
        reshard_fn (Optional[Callable]): A callable to reshard any currently
            unsharded parameters (e.g. from the current forward) or ``None`` to
            not do any resharding.
        module (nn.Module): Module whose forward just ran, which should be a
            fully sharded module (see [Note: Fully Sharded Module]); expected
            by the hook signature.
        input (Any): Unused; expected by the hook signature.
        output (Any): Forward pass output; pre-backward hooks are registered on
            the tensors that require gradients in this output.

    Postcondition: Each ``FlatParameter`` 's data points to the sharded flat
    parameter.
    """
    with torch.profiler.record_function("FullyShardedDataParallel._post_forward"):
        state._exec_order_data.record_post_forward(handles)
        if reshard_fn is not None:
            reshard_fn()
        # Register pre-backward hooks to unshard the flat parameters for the
        # gradient computation (if needed)
        output = _register_pre_backward_hooks(state, module, output, handles)
        state.training_state = TrainingState.IDLE
        for handle in handles:
            handle._training_state = HandleTrainingState.IDLE
        return output


@no_type_check
def _post_forward_reshard(
    state: _FSDPState,
    handles: List[FlatParamHandle],
) -> None:
    """Reshards parameters in the post-forward."""
    if not handles:
        return
    # Do not free the root's parameters in the post-forward for `FULL_SHARD`
    # with the intention that they are immediately used for backward
    # computation (though this may not be true)
    free_unsharded_flat_params = [
        not state._is_root
        and handle._sharding_strategy in RESHARD_AFTER_FORWARD_HANDLE_STRATEGIES
        for handle in handles
    ]
    _reshard(state, handles, free_unsharded_flat_params)


@no_type_check
def _root_pre_forward(
    state: _FSDPState,
    module: nn.Module,
    args,
    kwargs,
) -> None:
    """
    Runs pre-forward logic specific to the root FSDP instance, which should run
    before any individual module's pre-forward. This starts with an attempt at
    lazy initialization (which only runs non-vacuously once). Otherwise, if
    this is called on a non-root FSDP instance, then it returns directly.

    Args:
        module (nn.Module): Module for which this logic tries to run. It may or
            may not be the root. If not, then this method does not do anything.
    """
    with torch.profiler.record_function("FullyShardedDataParallel._root_pre_forward"):
        _lazy_init(state, module)
        _p_assert(state._is_root is not None, "Expects a root FSDP to have been set")
        if not state._is_root:
            # Always cast forward inputs in the root of this local FSDP unit for mixed
            # precision, as this is where mixed precision could be configed.
            # This is more useful for auto wrapping that is recommended in composable path.
            # For manual wrapping, cast forward inputs on each local FSDP unit root will
            # increase some overhead, so not turned on for model wrapper path right now where
            # manual wrapping is more broadly used.
            if _is_composable(state):
                return _root_cast_forward_input(state, args, kwargs)
            return args, kwargs

        # We cast buffers back to full precision if we're forcing full precision. Disjointly, we check if buffers
        # are in full precision and if we should cast them back to lower precision, which happens when
        # exiting eval() mode.
        should_cast_buffers_to_full_prec = any(
            handle._force_full_precision for handle in state._handles
        )

        if should_cast_buffers_to_full_prec:
            _cast_buffers_to_dtype_and_device(
                buffers=dict(module.named_buffers()).values(),
                buffer_dtypes=list(state._buffer_name_to_orig_dtype.values()),
                device=state.compute_device,
            )
            # This flag is only set when we cast buffers to full precision, to avoid the
            # CPU overhead that can stem from retrieving all buffers and their types in the
            # following else branch.
            state._needs_buffer_dtype_restore_check = True
        elif getattr(state, "_needs_buffer_dtype_restore_check", False):
            # Check if buffers are in full precision and we need to cast them
            # back down.
            (
                buffers,
                buffer_dtypes_for_computation,
            ) = _get_buffers_and_dtypes_for_computation(state, module)
            if len(buffers) > 0 and len(buffer_dtypes_for_computation) > 0:
                if any(
                    buffer.dtype != buffer_dtype_for_computation
                    for buffer, buffer_dtype_for_computation in zip(
                        buffers, buffer_dtypes_for_computation
                    )
                ):
                    # Assume we have to cast everything if there is one mismatch
                    _cast_buffers_to_dtype_and_device(
                        buffers, buffer_dtypes_for_computation, state.compute_device
                    )
            # We don't have to check this again until we cast buffers to full precision again.
            state._needs_buffer_dtype_restore_check = False

        if state.forward_prefetch:
            handles_keys = []
            for fsdp_state in state._all_fsdp_states:
                # TODO: Forward prefetch assumes singleton handles key. For the
                # composable path, `_handles` may have more than one handle,
                # whereas for the wrapper path, it has at most one handle.
                handles_keys.extend((handle,) for handle in fsdp_state._handles)
            for handles_key in handles_keys:
                state._needs_pre_forward_unshard[handles_key] = True
        _wait_for_computation_stream(
            state._device_handle.current_stream(),
            state._streams["unshard"],
            state._streams["pre_unshard"],
        )
        _clear_grads_if_needed(state._all_handles)

        # Prepares the forward inputs by moving them to ``compute_device``
        # TODO: Do not use the side stream for tensor copies for now; investigate
        # the perf with/without it.
        with torch.profiler.record_function("FullyShardedDataParallel._to_kwargs"):
            args_tuple, kwargs_tuple = _to_kwargs(
                args, kwargs, state.compute_device, False
            )
        args = args_tuple[0]
        kwargs = kwargs_tuple[0]

        return _root_cast_forward_input(state, args, kwargs)


@no_type_check
def _root_cast_forward_input(state: _FSDPState, args, kwargs) -> Tuple[Any, Any]:
    should_cast_forward_inputs = (
        all(not handle._force_full_precision for handle in state._handles)
        and state.mixed_precision.cast_root_forward_inputs
    )

    if should_cast_forward_inputs:
        input_dtype: Optional[torch.dtype] = state.mixed_precision.param_dtype
        args, kwargs = _cast_forward_inputs(input_dtype, *args, **kwargs)

    return args, kwargs


@no_type_check
def _pre_backward_hook(
    state: _FSDPState,
    module: nn.Module,
    _handles: List[FlatParamHandle],
    *unused: Any,
) -> Any:
    """
    Prepares ``_handles`` 's ``FlatParameter`` s for gradient computation.

    Args:
        module (nn.Module): Fully sharded module (see [Note: Fully Sharded
            Module]).
    """
    _handles_key = tuple(_handles)  # avoid shadowing `handles_key`
    # Only run the pre-backward hook once per group of handles involved in the
    # same module forward computation
    if _handles_key and state._ran_pre_backward_hook.get(_handles_key, False):
        return

    with torch.profiler.record_function("FullyShardedDataParallel._pre_backward_hook"):
        # Queue the post-backward callback once for the root FSDP instance to
        # attach it to the outermost backward graph task so that it is called
        # after all backward calls complete
        if state._is_root and not state._post_backward_callback_queued:
            _register_post_backward_final_callback(state, module)
            _clear_grads_if_needed(state._all_handles)
        elif _handles_key:
            allowed_states = [TrainingState.IDLE]
            if _is_composable(state):
                allowed_states.append(TrainingState.FORWARD_BACKWARD)
            _assert_in_training_states(state, allowed_states)
        state.training_state = TrainingState.FORWARD_BACKWARD
        # Queueing the post-backward callback is the only logic that is not
        # per-handle in the pre-backward hook, so we can return early here if
        # there are no handles.
        if not _handles_key:
            return
        for handle in _handles:
            handle._training_state = HandleTrainingState.BACKWARD_PRE

        if state._needs_pre_backward_unshard[_handles_key]:
            # If the handles have been prefetched, then there is no need to
            # call `_unshard()` again
            if not state._handles_prefetched.get(_handles_key, False):
                _unshard(
                    state,
                    _handles,
                    state._streams["unshard"],
                    state._streams["pre_unshard"],
                )
            state._device_handle.current_stream().wait_stream(state._streams["unshard"])

        # Set this to `False` to ensure that a mistargeted prefetch does not
        # actually unshard these handles
        state._needs_pre_backward_unshard[_handles_key] = False
        _prefetch_handles(state, _handles_key, _PrefetchMode.BACKWARD)
        for handle in _handles:
            handle.prepare_gradient_for_backward()
        state._ran_pre_backward_hook[_handles_key] = True


@no_type_check
@torch.no_grad()
def _post_backward_hook(
    state: _FSDPState,
    handle: FlatParamHandle,
    *unused: Any,
):
    """
    Reduce-scatters the gradient of ``handle`` 's ``FlatParameter``.

    Precondition: The ``FlatParameter`` 's ``.grad`` attribute contains the
    unsharded gradient for the local batch.

    Postcondition:
    - If using ``NO_SHARD``, then the ``.grad`` attribute is the reduced
    unsharded gradient.
    - Otherwise, the ``_saved_grad_shard`` attribute is the reduced sharded
    gradient (accumulating with any existing gradient).
    """
    # Under TORCH_DISTRIBUTED_DEBUG=INFO, log the module names this hook fires for.
    # Below logging of module names this post-bwd hook fires for can help debug certain
    # cases where hooks don't fire, such as under certain activation checkpoint configs.
    if state._use_orig_params and handle._debug_level == dist.DebugLevel.INFO:
        param_to_fqn = state._exec_order_data.param_to_fqn
        handle_params = handle.flat_param._params  # only populated for use_orig_params
        param_fqns = [
            param
            for param_list in [param_to_fqn[p] for p in handle_params]
            for param in param_list
        ]
        log.warning("FSDP firing post-backward hooks for parameters %s", param_fqns)

    flat_param = handle.flat_param
    flat_param._post_backward_called = True
    with torch.autograd.profiler.record_function(
        "FullyShardedDataParallel._post_backward_hook"
    ):
        _assert_in_training_states(state, [TrainingState.FORWARD_BACKWARD])
        # For multiple applications of reentrant AC across submodules sharing
        # the same `FlatParameter`, the post-backward hook may run multiple
        # times in one backward, in which case we permit the state to already
        # be in `BACKWARD_POST`.
        _p_assert(
            handle._training_state
            in (HandleTrainingState.BACKWARD_PRE, HandleTrainingState.BACKWARD_POST),
            f"Expects `BACKWARD_PRE` or `BACKWARD_POST` state but got {handle._training_state}",
        )
        handle._training_state = HandleTrainingState.BACKWARD_POST

        if flat_param.grad is None:
            return
        if flat_param.grad.requires_grad:
            raise RuntimeError("FSDP does not support gradients of gradients")

        _post_backward_reshard(state, handle)
        if not state._sync_gradients:
            if handle._use_orig_params:
                handle._use_unsharded_grad_views()
            return

        # Wait for all ops in the current stream (e.g. gradient
        # computation) to finish before reduce-scattering the gradient
        state._streams["post_backward"].wait_stream(
            state._device_handle.current_stream()
        )

        with state._device_handle.stream(state._streams["post_backward"]):
            autograd_computed_grad = flat_param.grad.data
            if state._exec_order_data.is_first_iter:  # only check once
                _check_comm_hook(
                    state._communication_hook, state._communication_hook_state
                )
            if (
                not _low_precision_hook_enabled(state)
                and flat_param.grad.dtype != handle._reduce_dtype
                # If we are forcing full precision but communicating grads
                # (i.e. model.eval()), don't downcast gradient.
                and not handle._force_full_precision
            ):
                flat_param.grad.data = flat_param.grad.to(handle._reduce_dtype)

            if handle.uses_sharded_strategy:
                # We clear `.grad` to permit multiple backwards. This avoids a
                # race where the second backward pass computation precedes
                # ahead of the first backward pass reduction, which is possible
                # since the reduction is issued in a separate stream and is
                # async and would result in reducing the wrong gradient.
                unsharded_grad = flat_param.grad.data
                flat_param.grad = None
                chunks = list(unsharded_grad.chunk(state.world_size))
                numel_to_pad = (
                    state.world_size * chunks[0].numel() - unsharded_grad.numel()
                )
                padded_unsharded_grad = (
                    F.pad(unsharded_grad, [0, numel_to_pad])
                    if numel_to_pad > 0
                    else unsharded_grad
                )
                new_sharded_grad = torch.empty_like(chunks[0])  # padded
                state._communication_hook(
                    state._communication_hook_state,
                    padded_unsharded_grad,
                    new_sharded_grad,
                )
                if handle._sharding_strategy in (
                    HandleShardingStrategy.HYBRID_SHARD,
                    HandleShardingStrategy._HYBRID_SHARD_ZERO2,
                ):
                    default_hooks.allreduce_hook(
                        state=state._inter_node_state,
                        grad=new_sharded_grad,
                    )
                _cast_grad_to_param_dtype(state, new_sharded_grad, flat_param)
                # Save the sharded gradient in `_saved_grad_shard` to support
                # gradient accumulation -- for multiple backwards, the gradient
                # reductions may happen in arbitrary order
                accumulate_grad = hasattr(flat_param, "_saved_grad_shard")
                if accumulate_grad:
                    _check_grad_to_accumulate(
                        new_sharded_grad, flat_param._saved_grad_shard
                    )
                    flat_param._saved_grad_shard += new_sharded_grad
                else:
                    flat_param._saved_grad_shard = new_sharded_grad
                grad_to_offload = flat_param._saved_grad_shard
            else:
                state._communication_hook(
                    state._communication_hook_state, flat_param.grad
                )
                # For `NO_SHARD`, we can keep the low precision gradients by
                # simply omitting the cast altogether
                if not handle._keep_low_precision_grads:
                    _cast_grad_to_param_dtype(state, flat_param.grad, flat_param)
                grad_to_offload = flat_param.grad.data

            if handle._offload_params:
                # Offload the gradient to CPU to ensure parameters and
                # gradients are on the same device as required by the optimizer
                # TODO: Investigate why `NO_SHARD` breaks correctness when
                # using `non_blocking=True` here.
                non_blocking = handle.uses_sharded_strategy
                flat_param._cpu_grad.copy_(  # type: ignore[attr-defined]
                    grad_to_offload.detach(), non_blocking=non_blocking
                )  # synchronized in the post-backward callback
                # Since the gradient being offloaded may have been produced in
                # the computation stream and is being consumed here in the
                # post-backward stream, inform the caching allocator
                _no_dispatch_record_stream(
                    grad_to_offload.data,
                    state._streams["post_backward"],
                )

            # Since the unsharded gradient is produced in the computation
            # stream and consumed in the post-backward stream, inform the
            # caching allocator (before it goes out of scope)
            _no_dispatch_record_stream(
                autograd_computed_grad, state._streams["post_backward"]
            )

            if handle._use_orig_params:
                # Since the handle's `FlatParameter` completed its gradient
                # computation, we should reset the gradient noneness mask
                handle._reset_is_grad_none()
                # Delay using sharded gradient views until after the
                # reduce-scatter instead of immediately after resharding
                handle._use_sharded_grad_views()


def _post_backward_reshard(
    state: _FSDPState,
    handle: FlatParamHandle,
    *unused: Any,
) -> None:
    free_unsharded_flat_param = _should_free_in_backward(state, handle)
    _reshard(state, [handle], [free_unsharded_flat_param])

    # TODO: Post-backward prefetching does not support the multiple handles
    # per module case since the post-backward hook runs per handle, not per
    # group of handles.
    handles_key = (handle,)
    _prefetch_handles(state, handles_key, _PrefetchMode.BACKWARD)


@no_type_check
def _should_free_in_backward(
    state: _FSDPState,
    handle: FlatParamHandle,
) -> bool:
    """
    Returns whether FSDP should free the unsharded flat parameter in the
    post-backward or not.
    """
    if not handle.uses_sharded_strategy:
        return False
    # If not syncing gradients, then we do not free for strategies that do not
    # reshard after forward as a *heuristic* to tradeoff higher memory for
    # higher throughput.
    return (
        state._sync_gradients
        or handle._sharding_strategy in RESHARD_AFTER_FORWARD_HANDLE_STRATEGIES
    )


@no_type_check
def _cast_grad_to_param_dtype(
    state: _FSDPState,
    sharded_grad: torch.Tensor,
    param: FlatParameter,
):
    """
    Casts ``sharded_grad`` back to the full parameter dtype so that the
    optimizer step runs with that dtype. This performs an actual cast if
    1. parameters were in reduced precision during the forward since then
    gradients would be in that reduced precision, or
    2. parameters were not in reduced precision but gradients were in
    reduced precision for communication.
    However, if a low precision communication hook is registered, then this
    dtype cast happens in the hook instead.
    """
    _assert_in_training_states(state, [TrainingState.FORWARD_BACKWARD])
    if not _low_precision_hook_enabled(state) and sharded_grad.dtype != param.dtype:
        low_prec_grad_data = sharded_grad.data
        sharded_grad.data = sharded_grad.data.to(dtype=param.dtype)
        # Since for `NO_SHARD`, the gradient is produced in the computation
        # stream and consumed here in the post-backward stream, inform the
        # caching allocator; for the sharded strategies, the gradient is
        # produced in the post-backward stream, so this `record_stream()`
        # should be a no-op
        _no_dispatch_record_stream(
            low_prec_grad_data, state._device_handle.current_stream()
        )


def _check_comm_hook(
    comm_hook: Any,
    comm_hook_state: Any,
) -> None:
    _p_assert(comm_hook is not None, "Communication hook should not be `None`")
    _p_assert(
        comm_hook_state is not None, "Communication hook state should not be `None`"
    )


def _check_grad_to_accumulate(
    new_sharded_grad: torch.Tensor,
    accumulated_grad: torch.Tensor,
) -> None:
    _p_assert(
        accumulated_grad.shape == new_sharded_grad.shape,
        "Shape mismatch when accumulating gradients: "
        f"existing gradient shape={accumulated_grad.shape} "
        f"new gradient shape={new_sharded_grad.shape}",
    )
    _p_assert(
        accumulated_grad.device == new_sharded_grad.device,
        "Device mismatch when accumulating gradients: "
        f"existing gradient device={accumulated_grad.device} "
        f"new gradient device={new_sharded_grad.device}",
    )


@no_type_check
def _low_precision_hook_enabled(state: _FSDPState) -> bool:
    return state._communication_hook in LOW_PRECISION_HOOKS


@no_type_check
@torch.no_grad()
def _post_backward_final_callback(
    state: _FSDPState,
    module: nn.Module,
):
    """
    This waits for the post-backward to finish and performs some final cleanup.
    This runs at the end of the entire backward pass and should only be called
    on the root FSDP instance.
    """
    _p_assert(
        state._is_root,
        "The post-backward callback should only be called on the root FSDP instance",
    )
    root_state = state

    if root_state._sync_gradients:
        state._device_handle.current_stream().wait_stream(
            root_state._streams["post_backward"]
        )
        if root_state.cpu_offload.offload_params:
            # Wait for non-blocking GPU -> CPU sharded gradient copies from the
            # post-backward hooks to finish explicitly since CPU gradients do
            # not automatically synchronize with the GPU
            state._device_handle.current_stream().synchronize()
    root_state._exec_order_data.next_iter()

    for fsdp_state in state._all_fsdp_states:
        _catch_all_reshard(fsdp_state)
        _finalize_params(fsdp_state)
        fsdp_state._needs_pre_backward_unshard.clear()
        fsdp_state._ran_pre_backward_hook.clear()
        fsdp_state.training_state = TrainingState.IDLE
        for handle in fsdp_state._handles:
            handle._training_state = HandleTrainingState.IDLE
        fsdp_state._handles_prefetched.clear()
    # Reset for cases like one forward and multiple backwards
    root_state._post_backward_callback_queued = False


@no_type_check
def _catch_all_reshard(
    state: _FSDPState,
) -> None:
    """
    Reshards the parameters that may not have been resharded in the
    post-backward hook. This can happen when a module's output is used in the
    forward pass, meaning that its pre-backward hook runs (unsharding the
    parameter), but the post-backward hook does not run because the output was
    not jused in the loss computation corresponding to this backward pass.
    """
    # Wrap with a try-except to provide a more informative traceback if an
    # error is raised
    try:
        free_unsharded_flat_params: List[bool] = []
        handles_to_reshard: List[FlatParamHandle] = []
        for handle in state._handles:
            # TODO: This already-resharded check is brittle:
            # https://github.com/pytorch/pytorch/issues/83956
            already_resharded = (
                handle.flat_param.data_ptr()
                == handle.flat_param._local_shard.data_ptr()
            )
            if already_resharded:
                continue
            free_unsharded_flat_params.append(_should_free_in_backward(state, handle))
            handles_to_reshard.append(handle)
        if handles_to_reshard:
            _reshard(state, handles_to_reshard, free_unsharded_flat_params)
    except Exception as e:
        _p_assert(
            False,
            f"Got exception in the catch-all reshard for {state}: {str(e)}",
            raise_assertion_error=False,
        )
        raise e


@no_type_check
def _finalize_params(
    state: _FSDPState,
) -> None:
    """Finalizes the parameters before the next iteration."""
    for handle in state._handles:
        flat_param = handle.flat_param
        if flat_param.requires_grad:
            if hasattr(flat_param, "_post_backward_hook_state"):
                post_backward_hook_state_len = len(flat_param._post_backward_hook_state)
                _p_assert(
                    post_backward_hook_state_len == 1
                    or post_backward_hook_state_len == 2,
                    f"Invalid: ``_post_backward_hook_state``: {flat_param._post_backward_hook_state}",
                )
                flat_param._post_backward_hook_state[-1].remove()
                delattr(flat_param, "_post_backward_hook_state")
            if not state._sync_gradients:
                # Preserve the gradient accumulation state if not synchronizing
                # gradients: `.grad` remains the unsharded gradient  from prior
                # `no_sync()` iterations, and `_saved_grad_shard` remains the
                # sharded gradient from the last synchronized iteration
                continue
            handle.prepare_gradient_for_optim()
            _p_assert(
                hasattr(flat_param, "_post_backward_called"),
                "Expects `_post_backward_called` to be set on the `FlatParameter`",
            )
            flat_param._post_backward_called = False


@no_type_check
def _prefetch_handles(
    state: _FSDPState,
    current_handles_key: _HandlesKey,
    prefetch_mode: _PrefetchMode,
) -> None:
    """
    Prefetches the next handles if needed (without synchronization). An empty
    handles key cannot prefetch.
    """
    if not current_handles_key:
        return
    handles_to_prefetch = _get_handles_to_prefetch(state, current_handles_key)
    for handles_key in handles_to_prefetch:
        # Temporarily emulate the training state while calling `_unshard` to
        # ensure the correct `as_params` for `_use_unsharded_views()`
        prev_training_states: List[HandleTrainingState] = []
        for handle in handles_key:
            prev_training_states.append(handle._training_state)
            if prefetch_mode == _PrefetchMode.BACKWARD:
                handle._training_state = HandleTrainingState.BACKWARD_PRE
            elif prefetch_mode == _PrefetchMode.FORWARD:
                handle._training_state = HandleTrainingState.FORWARD
            else:
                raise ValueError(
                    f"Invalid prefetch mode on rank {state.rank}: {prefetch_mode}"
                )
        # Prefetch the next set of handles without synchronizing to allow
        # the sync to happen as late as possible to maximize overlap
        _unshard(
            state, handles_key, state._streams["unshard"], state._streams["pre_unshard"]
        )
        for handle, prev_training_state in zip(handles_key, prev_training_states):
            handle._training_state = prev_training_state
        state._handles_prefetched[handles_key] = True


@no_type_check
def _get_handles_to_prefetch(
    state: _FSDPState,
    current_handles_key: _HandlesKey,
) -> List[_HandlesKey]:
    """
    Returns a :class:`list` of the handles keys to prefetch for the next
    module(s), where ``current_handles_key`` represents the current module.

    "Prefetching" refers to running the unshard logic early (without
    synchronization), and the "next" modules depend on the recorded execution
    order and the current training state.
    """
    training_state = _get_training_state(current_handles_key)
    valid_training_states = (
        HandleTrainingState.BACKWARD_PRE,
        HandleTrainingState.BACKWARD_POST,
        HandleTrainingState.FORWARD,
    )
    _p_assert(
        training_state in valid_training_states,
        f"Prefetching is only supported in {valid_training_states} but "
        f"currently in {training_state}",
    )
    eod = state._exec_order_data
    target_handles_keys: List[_HandlesKey] = []
    if (
        training_state == HandleTrainingState.BACKWARD_PRE
        and state.backward_prefetch == BackwardPrefetch.BACKWARD_PRE
    ) or (
        training_state == HandleTrainingState.BACKWARD_POST
        and state.backward_prefetch == BackwardPrefetch.BACKWARD_POST
    ):
        target_handles_keys = [
            target_handles_key
            for target_handles_key in eod.get_handles_to_backward_prefetch(
                current_handles_key
            )
            if state._needs_pre_backward_unshard.get(target_handles_key, False)
            and not state._handles_prefetched.get(target_handles_key, False)
        ]
    elif training_state == HandleTrainingState.FORWARD and state.forward_prefetch:
        target_handles_keys = [
            target_handles_key
            for target_handles_key in eod.get_handles_to_forward_prefetch(
                current_handles_key
            )
            if state._needs_pre_forward_unshard.get(target_handles_key, False)
            and not state._handles_prefetched.get(target_handles_key, False)
        ]
    return target_handles_keys


def _get_training_state(
    handles_key: _HandlesKey,
) -> HandleTrainingState:
    """Returns the training state of the handles in ``handles_key``."""
    _p_assert(len(handles_key) > 0, "Expects a non-empty handles key")
    training_states = {handle._training_state for handle in handles_key}
    _p_assert(
        len(training_states) == 1,
        f"Expects uniform training state but got {training_states}",
    )
    return next(iter(training_states))


@no_type_check
def _register_pre_forward_hooks(
    state: _FSDPState,
    modules: Iterable[nn.Module],
) -> None:
    """
    Registers pre-forward hooks on all modules in ``modules``. The pre-forward
    hooks are partially applied based on the current ``FlatParamHandle``
    construction, meaning that they must be re-registered if the construction
    changes.
    """
    for forward_handle in state._pre_forward_handles:
        forward_handle.remove()
    state._pre_forward_handles.clear()
    for module in modules:
        module_param_handles = state._fully_sharded_module_to_handles.get(module, [])
        if module_param_handles:
            unshard_fn = functools.partial(
                _pre_forward_unshard,
                state,
                module_param_handles,
            )
            hook = functools.partial(
                _pre_forward, state, module_param_handles, unshard_fn
            )
            state._pre_forward_handles.append(
                module.register_forward_pre_hook(hook, prepend=True, with_kwargs=True)
            )


@no_type_check
def _register_post_forward_hooks(
    state: _FSDPState,
    modules: Iterable[nn.Module],
) -> None:
    """
    Registers post-forward hooks on all modules in ``modules``. The
    post-forward hooks are partially applied based on the current
    ``FlatParamHandle`` construction, meaning that they must be re-registered
    if the construction changes.
    """
    for forward_handle in state._post_forward_handles:
        forward_handle.remove()
    state._post_forward_handles.clear()
    for module in modules:
        module_param_handles = state._fully_sharded_module_to_handles.get(module, [])
        if module_param_handles:
            reshard_fn = functools.partial(
                _post_forward_reshard,
                state,
                module_param_handles,
            )
            hook = functools.partial(
                _post_forward,
                state,
                module_param_handles,
                reshard_fn,
            )
            state._post_forward_handles.append(module.register_forward_hook(hook))


@no_type_check
def _register_root_pre_forward_hook(
    state: _FSDPState,
    module: nn.Module,
):
    """
    Registers root pre-forward hook on ``module``, which should be the local
    FSDP root.

    NOTE: For the current composable FSDP design, we have each application of
    ``fully_shard()`` to a module to indicate that that module is the local
    FSDP root. We may remove this assumption in the future, in which case we
    will need to register this root pre-forward hook on any candidate module
    that may be the local FSDP root.
    """
    for forward_handle in state._root_pre_forward_handles:
        forward_handle.remove()
    state._root_pre_forward_handles.clear()
    hook = functools.partial(_root_pre_forward, state)
    state._root_pre_forward_handles.append(
        module.register_forward_pre_hook(hook, prepend=True, with_kwargs=True)
    )


@no_type_check
def _register_pre_backward_hooks(
    state: _FSDPState,
    module: nn.Module,
    outputs: Any,
    handles: List[FlatParamHandle],
) -> None:
    """
    Registers pre-backward hooks on the tensors that require gradients in the
    forward pass outputs ``outputs``, which were computed using the
    ``FlatParameter`` s of ``handles``.

    Args:
        module (nn.Module): Fully sharded module (see [Note: Fully Sharded
            Module]).

    Returns:
        Forward pass outputs with pre-backward hooks registered to tensors that
        require gradients.
    """
    # If there is no gradient computation, then there is no need for
    # pre-backward logic
    if not torch.is_grad_enabled():
        return outputs
    if state._is_root:
        state._post_backward_callback_queued = False  # only defined on the root

    handles_key = tuple(handles)
    if handles_key:
        state._needs_pre_backward_unshard[handles_key] = False
        # Since these handles' `FlatParameter`s participated in a forward, we
        # conservatively assume that they will be used in the backward
        state._ran_pre_backward_hook[handles_key] = False

    def _register_hook(t: torch.Tensor) -> torch.Tensor:
        if t.requires_grad:
            t.register_hook(
                functools.partial(_pre_backward_hook, state, module, handles)
            )
            state._needs_pre_backward_unshard[handles_key] = True
        return t

    return _apply_to_tensors(_register_hook, outputs)


def _register_post_backward_hooks(
    state: _FSDPState,
    handles: List[FlatParamHandle],
) -> None:
    """
    Registers post-backward hooks on the ``FlatParameter`` s'
    ``AccumulateGrad`` objects to reshard and to reduce-scatter gradients.

    The ``AccumulateGrad`` object represents the last function that finalizes
    the ``FlatParameter`` 's gradient, so it only runs after its entire
    gradient computation has finished.

    We register the post-backward hook only once in the *first* forward that a
    ``FlatParameter`` participates in. This relies on the ``AccumulateGrad``
    object being preserved through multiple forwards.

    NOTE: We follow this heuristic to prefer the *first* forward to target the
    parameter mixed precision case, where there are *separate*
    ``AccumulateGrad`` objects across the different forwards. (Without
    parameter mixed precision, the ``AccumulateGrad`` objects are the same.) If
    we instead prefer the *last* forward, then the hook runs early.
    """
    # If there is no gradient computation, then there is no need for
    # post-backward logic
    if not torch.is_grad_enabled():
        return
    for handle in handles:
        flat_param = handle.flat_param
        already_registered = hasattr(flat_param, "_post_backward_hook_state")
        if already_registered or not flat_param.requires_grad:
            continue
        # Get the `AccumulateGrad` object
        temp_flat_param = flat_param.expand_as(flat_param)
        _p_assert(
            temp_flat_param.grad_fn is not None,
            "The `grad_fn` is needed to access the `AccumulateGrad` and "
            "register the post-backward hook",
        )
        acc_grad = temp_flat_param.grad_fn.next_functions[0][0]  # type: ignore[union-attr]
        assert acc_grad is not None
        hook_handle = acc_grad.register_hook(
            functools.partial(_post_backward_hook, state, handle)
        )
        flat_param._post_backward_hook_state = (acc_grad, hook_handle)  # type: ignore[attr-defined]


def _register_post_backward_reshard_only_hooks(
    state: _FSDPState,
    handles: List[FlatParamHandle],
    args: Tuple[Any, ...],
    kwargs: Dict[str, Any],
) -> None:
    """
    Registers post-backward hooks to reshard flat parameters that do not
    require gradient. We register these using multi-post-grad hooks on the
    input activations to ensure that all gradients that may depend on the
    parameters have been computed before resharding.
    """
    # Construct `inp_tensors` lazily to avoid CPU overhead in typical case
    # where each flat parameter requires gradient
    inp_tensors: Optional[List[torch.Tensor]] = None
    for handle in handles:
        if handle.flat_param.requires_grad:
            continue
        if inp_tensors is None:
            args_list, _ = tree_flatten(args)
            kwargs_list, _ = tree_flatten(kwargs)
            inp_tensors = [
                obj
                for obj in chain(args_list, kwargs_list)
                if torch.is_tensor(obj) and obj.requires_grad
            ]
        assert inp_tensors is not None  # mypy
        # NOTE: Using `register_multi_grad_hook` does not fire the hooks
        # reliably
        hook_handle = _register_multi_post_grad_hook(
            inp_tensors, functools.partial(_post_backward_reshard, state, handle)
        )
        handle.flat_param._post_backward_hook_state = hook_handle  # type: ignore[attr-defined]


@no_type_check
def _register_post_backward_final_callback(
    state: _FSDPState, module: nn.Module
) -> None:
    """
    Registers the post-backward final callback that runs at the end of the
    backward pass. This should be called from the root FSDP instance at the
    beginning of the pre-backward.
    """
    _p_assert(
        state._is_root,
        "Only the root FSDP instance should register the post-backward callback",
    )
    if state._post_backward_callback_queued:
        return
    _assert_in_training_states(state, [TrainingState.IDLE])
    state._post_backward_callback_queued = True
    Variable._execution_engine.queue_callback(
        functools.partial(_post_backward_final_callback, state, module)
    )


def _wait_for_computation_stream(
    computation_stream: torch.cuda.Stream,
    unshard_stream: torch.cuda.Stream,
    pre_unshard_stream: torch.cuda.Stream,
):
    """
    Has the unshard and pre-unshard streams wait for the computation stream.
    For example, this should be called in the FSDP root's pre-forward to
    respect optimizer step computation.
    """
    unshard_stream.wait_stream(computation_stream)
    # Having the pre-all-gather stream wait for the current stream even if we
    # do not leverage the pre-all-gather stream is tolerable since this only
    # runs once per iteration
    pre_unshard_stream.wait_stream(computation_stream)


def _clear_grads_if_needed(
    handles: List[FlatParamHandle],
):
    """
    Clears the original parameters' gradients if needed. This method's CPU
    overhead is minimal, so we may call it throughout FSDP methods, which serve
    as callsites to free the gradient memory earlier.
    """
    for handle in handles:
        if handle._use_orig_params:
            handle._clear_grads_if_needed()


@no_type_check
def _get_buffers_and_dtypes_for_computation(
    state: _FSDPState,
    root_module: nn.Module,
) -> Tuple[List[torch.Tensor], List[Optional[torch.dtype]]]:
    """
    Returns all buffers in the module tree rooted at ``root_module`` and a
    corresponding list of the buffer dtypes for computation. Each buffer dtype
    is either ``None`` if buffer mixed precision is not enabled or the buffer
    low precision dtype otherwise.
    """
    _p_assert(state._is_root, "Expects the root to cast buffers")
    buffers: List[torch.Tensor] = []
    buffer_dtypes: List[Optional[torch.dtype]] = []
    if _is_composable(state):
        buffers = [
            buffer for module in root_module.modules() for buffer in module.buffers()
        ]
        buffer_dtypes = [
            state.mixed_precision.buffer_dtype for _ in range(len(buffers))
        ]
    else:
        visited_buffers = set()
        # Traverse the FSDP instances bottom-up so that we prefer the owning
        # FSDP instance's mixed precision setting for each buffer
        for fsdp_module in reversed(traversal_utils._get_fsdp_states(root_module)):
            for buffer in fsdp_module.buffers():
                if buffer in visited_buffers:
                    continue
                visited_buffers.add(buffer)
                buffers.append(buffer)
                buffer_dtypes.append(fsdp_module.mixed_precision.buffer_dtype)
    assert len(buffers) == len(buffer_dtypes), f"{len(buffers)} {len(buffer_dtypes)}"
    return buffers, buffer_dtypes


@no_type_check
def _get_orig_buffer_dtypes(
    state: _FSDPState,
    buffer_names: List[str],
) -> List[torch.dtype]:
    """
    Returns the original buffer types of the given buffer names.
    """
    buffer_dtypes: List[torch.dtype] = []
    for buffer_name in buffer_names:
        _p_assert(
            buffer_name in state._buffer_name_to_orig_dtype,
            f"{buffer_name} is missing from pre-computed dict on rank "
            f"{state.rank}, which only has keys "
            f"{state._buffer_name_to_orig_dtype.keys()}",
        )
        buffer_dtypes.append(state._buffer_name_to_orig_dtype[buffer_name])
    return buffer_dtypes


def _cast_buffers_to_dtype_and_device(
    buffers: List[torch.Tensor],
    buffer_dtypes: List[Optional[torch.dtype]],
    device: torch.device,
) -> None:
    """
    Casts ``buffers`` to the dtypes given by ``buffer_dtypes`` and moves them
    to ``device``. If an element in ``buffer_dtypes`` is ``None``, then the
    corresponding buffer is only moved to ``device``.
    """
    _p_assert(
        buffer_dtypes is None or len(buffers) == len(buffer_dtypes),
        f"Expects `buffers` and `buffer_dtypes` to have the same length if "
        f"`buffer_dtypes` is specified but got {len(buffers)} and "
        f"{len(buffer_dtypes)}",
    )
    for buffer, buffer_dtype in zip(buffers, buffer_dtypes):
        if not torch.is_floating_point(buffer) or buffer_dtype is None:
            buffer.data = buffer.to(device=device)
        else:
            buffer.data = buffer.to(device=device, dtype=buffer_dtype)<|MERGE_RESOLUTION|>--- conflicted
+++ resolved
@@ -20,12 +20,9 @@
 import torch.nn as nn
 import torch.nn.functional as F
 from torch.autograd import Variable
-<<<<<<< HEAD
-from torch.autograd.graph import _register_multi_post_grad_hook
-=======
+from torch.autograd.graph import register_multi_grad_hook
 from torch.distributed import get_backend, get_world_size
 from torch.distributed._tensor import DeviceMesh
->>>>>>> 684106c3
 from torch.distributed.algorithms._comm_hooks import default_hooks, LOW_PRECISION_HOOKS
 from torch.distributed.fsdp._common_utils import (
     _assert_in_training_states,
@@ -46,17 +43,13 @@
     HandleTrainingState,
     RESHARD_AFTER_FORWARD_HANDLE_STRATEGIES,
 )
-<<<<<<< HEAD
-from torch.distributed.utils import _apply_to_tensors, _p_assert, _to_kwargs
-from torch.utils._pytree import tree_flatten
-=======
 from torch.distributed.utils import (
     _apply_to_tensors,
     _cast_forward_inputs,
     _p_assert,
     _to_kwargs,
 )
->>>>>>> 684106c3
+from torch.utils._pytree import tree_flatten
 
 log = logging.getLogger(__name__)
 
@@ -1407,9 +1400,7 @@
                 if torch.is_tensor(obj) and obj.requires_grad
             ]
         assert inp_tensors is not None  # mypy
-        # NOTE: Using `register_multi_grad_hook` does not fire the hooks
-        # reliably
-        hook_handle = _register_multi_post_grad_hook(
+        hook_handle = register_multi_grad_hook(
             inp_tensors, functools.partial(_post_backward_reshard, state, handle)
         )
         handle.flat_param._post_backward_hook_state = hook_handle  # type: ignore[attr-defined]
