import functools
import logging
import math
import numbers

import torch
import torch._decomp as decomp
import torch.ao.quantization.fx._decomposed
from torch._decomp import core_aten_decompositions, get_decompositions
from torch._decomp.decompositions import pw_cast_for_opmath
from torch._decomp.decompositions_for_rng import extra_random_decomps

from . import config

log = logging.getLogger(__name__)
aten = torch.ops.aten
prims = torch.ops.prims
quantized_decomposed = torch.ops.quantized_decomposed

inductor_decompositions = get_decompositions(
    [
        aten.arange,
        aten.bitwise_and_,
        aten.bitwise_or_,
        aten.clamp_min_,
        aten.flip,
        aten.lcm,
        aten.linalg_vector_norm,
        aten.sin_,
        aten.sqrt_,
        aten.std,
        aten.std_mean,
        aten._to_copy,
        aten.tril_indices,
        aten.triu_indices,
        aten.unsafe_split,
    ]
)
decompositions = {**core_aten_decompositions(), **inductor_decompositions}


def register_decomposition(ops):
    for op in [ops] if callable(ops) else ops:
        if op in decompositions:
            log.warning("duplicate decomp: %s", ops)
    return decomp.register_decomposition(ops, decompositions)


@register_decomposition(aten._unsafe_view.default)
def _unsafe_view(self, size):
    # this makes pattern matching easier
    return self.view(size)


# TODO: for now, inductor doesn't handle asserts
# because the condition is symbool -> tensor in the graph.
@register_decomposition([aten._assert_async.msg])
def assert_async_msg_decomp(tensor, msg):
    return


@register_decomposition([aten.clamp])
@pw_cast_for_opmath
def clamp(x, min=None, max=None):
    if min is not None:
        x = x.clamp_min(min)
    if max is not None:
        x = x.clamp_max(max)
    return x


# TorchInductor-only decomposition. It should not be taken to core.
# See https://github.com/pytorch/torchdynamo/pull/1120
@register_decomposition([aten.floor_divide.default])
def floordiv(a, b):
    return aten.div.Tensor_mode(a, b, rounding_mode="floor")


# Not really sure how to put this into the main library.  PrimTorch wants
# empty_permuted to go to the prim, and typically users don't really want
# to decompose to empty_strided (but inductor is OK with it, because we are
# cool with strides and everything goes to empty_strided)
@register_decomposition([aten.empty_permuted.default])
def empty_permuted(size, physical_layout, **kwargs):
    perm = [0] * len(size)
    for p, l in enumerate(physical_layout):
        perm[l] = p
    return torch.empty([size[l] for l in physical_layout], **kwargs).permute(perm)


<<<<<<< HEAD
def get_alignment_size(x):
    if x.dtype == torch.float16 or x.dtype == torch.half or x.dtype == torch.bfloat16:
        return 8
    elif x.dtype == torch.float32 or x.dtype == torch.float:
        return 4
    else:
        return 0


def check_device(a: Tensor, b: Tensor):
    return a.is_cuda and b.is_cuda


def is_symbolic(a: Tensor, b: Tensor):
    return any(
        isinstance(x, torch.SymInt)
        for x in chain(a.size(), a.stride(), b.size(), b.stride())
    )


def get_padded_length(x, alignment_size):
    if alignment_size == 0 or x % alignment_size == 0:
        return 0
    return int((x // alignment_size + 1) * alignment_size) - x


def pad_dim(x, padded_length, dim):
    if padded_length == 0:
        return x
    pad = x.new_zeros(*x.shape[:dim], padded_length, *x.shape[dim + 1 :])
    return torch.cat([x, pad], dim=dim)


@register_decomposition([aten.addmm])
def addmm(input, mat1, mat2, *, beta=1, alpha=1):
    if (
        config.shape_padding
        and check_device(mat1, mat2)
        and not is_symbolic(mat1, mat2)
        and should_pad_bench(mat1, mat2, torch.ops.aten.addmm, input=input)
    ):
        m_padded_length = get_padded_length(mat1.shape[0], get_alignment_size(mat1))
        k_padded_length = get_padded_length(mat1.shape[1], get_alignment_size(mat1))
        n_padded_length = get_padded_length(mat2.shape[1], get_alignment_size(mat2))
        if m_padded_length != 0 or k_padded_length != 0 or n_padded_length != 0:
            return pad_addmm(
                input, mat1, mat2, m_padded_length, k_padded_length, n_padded_length
            )

    return NotImplemented  # go directly to lowering


def pad_addmm(input, mat1, mat2, m_padded_length, k_padded_length, n_padded_length):
    # addmm decomp with padding will go through pad_addmm multiple times if multiple dimensions are needed to be padded
    if k_padded_length != 0:
        mat1 = pad_dim(mat1, k_padded_length, 1)
        mat2 = pad_dim(mat2, k_padded_length, 0)
    elif n_padded_length != 0:
        mat2 = pad_dim(mat2, n_padded_length, 1)
    elif m_padded_length != 0:
        mat1 = pad_dim(mat1, m_padded_length, 0)

    if input is not None and k_padded_length == 0:
        if n_padded_length != 0:
            if input.dim() == 2:
                input = pad_dim(input, n_padded_length, 1)
            elif input.dim() == 1:
                input = pad_dim(input, n_padded_length, 0)
        elif m_padded_length != 0 and input.dim() == 2:
            input = pad_dim(input, m_padded_length, 0)

    if k_padded_length != 0:
        return torch.ops.aten.addmm(input, mat1, mat2)
    elif n_padded_length != 0:
        return torch.ops.aten.addmm(input, mat1, mat2)[:, :-n_padded_length]
    else:
        return torch.ops.aten.addmm(input, mat1, mat2)[:-m_padded_length, :]


_PAD_MM_CACHE = None


def get_pad_cache():
    global _PAD_MM_CACHE
    if _PAD_MM_CACHE is None:
        _PAD_MM_CACHE = torch._inductor.codecache.LocalCache()

    return _PAD_MM_CACHE


def get_cached_should_pad(key):
    return get_pad_cache().lookup(key)


def set_cached_should_pad(key, value):
    return get_pad_cache().set_value(key, value=value)


def should_pad_bench_key(mat1, mat2, op, input=None):
    def tensor_key(t):
        return (t.shape, t.stride(), t.dtype)

    key = (
        tensor_key(mat1),
        tensor_key(mat2),
        op,
        input if input is None else tensor_key(input),
    )

    return str(key)


def should_pad_bench(mat1, mat2, op, input=None):
    key = should_pad_bench_key(mat1, mat2, op, input)

    cached_pad = get_cached_should_pad(key)
    if cached_pad is not None:
        return cached_pad

    should_pad = _should_pad_bench_impl(mat1, mat2, op, input)

    set_cached_should_pad(key, should_pad)

    return should_pad


def _should_pad_bench_impl(mat1, mat2, op, input=None):
    if not utils.has_triton():
        return False

    do_bench = functools.partial(
        utils.do_bench,
        warmup=5,
    )

    with no_dispatch():
        if op is torch.ops.aten.mm or op is torch.ops.aten.addmm:
            m_padded_length = get_padded_length(mat1.shape[0], get_alignment_size(mat1))
            k_padded_length = get_padded_length(mat1.shape[1], get_alignment_size(mat1))
            n_padded_length = get_padded_length(mat2.shape[1], get_alignment_size(mat2))
        elif op is torch.ops.aten.bmm:
            m_padded_length = get_padded_length(mat1.shape[1], get_alignment_size(mat1))
            k_padded_length = get_padded_length(mat1.shape[2], get_alignment_size(mat1))
            n_padded_length = get_padded_length(mat2.shape[2], get_alignment_size(mat2))
        else:
            return False

        if m_padded_length == k_padded_length == n_padded_length == 0:
            return False

        mat1 = torch.randn_like(mat1)
        mat2 = torch.randn_like(mat2)
        if op is torch.ops.aten.bmm or op is torch.ops.aten.mm:
            ori_time = do_bench(
                lambda: op(mat1, mat2),
            )
        else:
            if input is not None:
                input = torch.randn_like(input)
            ori_time = do_bench(
                lambda: op(input, mat1, mat2),
            )

        if op is torch.ops.aten.addmm:
            input_pad = None
            if input is not None and input.is_cuda:
                input_pad = torch.randn_like(input)
            pad_time = do_bench(
                lambda: pad_addmm(
                    input_pad,
                    mat1,
                    mat2,
                    m_padded_length,
                    k_padded_length,
                    n_padded_length,
                ),
            )
        elif op is torch.ops.aten.mm:
            pad_time = do_bench(
                lambda: pad_mm(
                    mat1,
                    mat2,
                    m_padded_length,
                    k_padded_length,
                    n_padded_length,
                ),
            )
        else:
            pad_time = do_bench(
                lambda: pad_bmm(
                    mat1,
                    mat2,
                    m_padded_length,
                    k_padded_length,
                    n_padded_length,
                ),
            )

        # Shape padding introduces additional memory ops. Based on microbenchmarks, 1.1x represents a reasonable
        # tradeoff between performance improvement from shape padding and overhead from additional memory ops
        # TODO: Build a learned model which would be better than this heuristic
        return ori_time > pad_time * 1.1


@register_decomposition([aten.mm])
def mm_decomp(mat1, mat2):
    if (
        config.shape_padding
        and check_device(mat1, mat2)
        and not is_symbolic(mat1, mat2)
        and should_pad_bench(mat1, mat2, torch.ops.aten.mm)
    ):
        m_padded_length = get_padded_length(mat1.shape[0], get_alignment_size(mat1))
        k_padded_length = get_padded_length(mat1.shape[1], get_alignment_size(mat1))
        n_padded_length = get_padded_length(mat2.shape[1], get_alignment_size(mat2))

        if m_padded_length != 0 or k_padded_length != 0 or n_padded_length != 0:
            return pad_mm(mat1, mat2, m_padded_length, k_padded_length, n_padded_length)

    return NotImplemented  # go directly to lowering


def pad_mm(mat1, mat2, m_padded_length, k_padded_length, n_padded_length):
    # mm_decomp will go through pad_mm multiple times if multiple dimensions are needed to be padded
    if k_padded_length != 0:
        mat1 = pad_dim(mat1, k_padded_length, 1)
        mat2 = pad_dim(mat2, k_padded_length, 0)
        return torch.ops.aten.mm(mat1, mat2)
    elif n_padded_length != 0:
        mat2 = pad_dim(mat2, n_padded_length, 1)
        return torch.ops.aten.mm(mat1, mat2)[:, :-n_padded_length]
    else:
        mat1 = pad_dim(mat1, m_padded_length, 0)
        return torch.ops.aten.mm(mat1, mat2)[:-m_padded_length, :]


@register_decomposition([aten.bmm])
def bmm_decomp(mat1, mat2):
    if (
        config.shape_padding
        and check_device(mat1, mat2)
        and not is_symbolic(mat1, mat2)
        and should_pad_bench(mat1, mat2, torch.ops.aten.bmm)
    ):
        m_padded_length = get_padded_length(mat1.shape[1], get_alignment_size(mat1))
        k_padded_length = get_padded_length(mat1.shape[2], get_alignment_size(mat1))
        n_padded_length = get_padded_length(mat2.shape[2], get_alignment_size(mat2))

        if k_padded_length != 0 or n_padded_length != 0 or m_padded_length != 0:
            pad_bmm(mat1, mat2, m_padded_length, k_padded_length, n_padded_length)

    return NotImplemented  # go directly to lowering


def pad_bmm(mat1, mat2, m_padded_length, k_padded_length, n_padded_length):
    # bmm_decomp will go through pad_bmm multiple times if multiple dimensions are needed to be padded
    if k_padded_length != 0:
        mat1 = pad_dim(mat1, k_padded_length, 2)
        mat2 = pad_dim(mat2, k_padded_length, 1)
        return torch.ops.aten.bmm(mat1, mat2)
    elif n_padded_length != 0:
        mat2 = pad_dim(mat2, n_padded_length, 2)
        return torch.ops.aten.bmm(mat1, mat2)[:, :, :-n_padded_length].contiguous()
    else:
        mat1 = pad_dim(mat1, m_padded_length, 1)
        return torch.ops.aten.bmm(mat1, mat2)[:, :-m_padded_length, :].contiguous()


=======
>>>>>>> 3469f100
@register_decomposition([aten.convolution_backward])
def convolution_backward(
    grad_output,
    input,
    weight,
    bias_sizes,
    stride,
    padding,
    dilation,
    transposed,
    output_padding,
    groups,
    output_mask,
):
    if not output_mask[2] or grad_output.device.type != "cuda":
        return NotImplemented
    grad_bias = aten.sum(grad_output, [0] + list(range(2, grad_output.dim())))
    grad_inp, grad_weight, _ = aten.convolution_backward(
        grad_output,
        input,
        weight,
        bias_sizes,
        stride,
        padding,
        dilation,
        transposed,
        output_padding,
        groups,
        [output_mask[0], output_mask[1], False],
    )
    return (grad_inp, grad_weight, grad_bias)


@register_decomposition([aten.log2])
def log2(x):
    return torch.log(x) * (1.0 / math.log(2.0))


@register_decomposition([aten.round.decimals])
def round_dec(x, decimals=0):
    ten_pow_decimals = 10.0**decimals
    return aten.round(x * ten_pow_decimals) * (1.0 / ten_pow_decimals)


@register_decomposition([aten.all.default])
def all(input):
    return torch.logical_not(torch.any(torch.logical_not(input)))


@register_decomposition([aten.all.dim])
def all_dim(input, dim, keepdim=False):
    return torch.logical_not(torch.any(torch.logical_not(input), dim, keepdim))


# NB: this decomposition is not stride accurate, do not put it in the main
# library
@register_decomposition(aten.copy)
def copy(self, src, non_blocking=False):
    intermediate = src.to(self, non_blocking)
    if self.size() != intermediate.size():
        return aten.expand_copy.default(intermediate, self.size())
    else:
        return intermediate


@register_decomposition([aten.baddbmm])
def baddbmm(self, batch1, batch2, beta=1, alpha=1):
    result = torch.bmm(batch1, batch2)
    if not isinstance(alpha, numbers.Number) or alpha != 1:
        result = result * alpha
    if beta == 0:
        return result
    if not isinstance(beta, numbers.Number) or beta != 1:
        self = self * beta
    return self + result


@register_decomposition([aten.cat.default])
def cat(tensors, dim=0):
    if len(tensors) == 1:
        return tensors[0].clone()
    return NotImplemented


@register_decomposition([aten.conj_physical])
def conj_physical(self):
    assert not self.is_complex(), "TODO: implement this"
    return self


@register_decomposition([aten.lift, aten.detach_])
def lift(self):
    return self


@register_decomposition([aten.bernoulli.default])
def bernoulli(self, *, generator=None):
    assert generator is None
    return torch.rand_like(self, dtype=torch.float32) < self


@register_decomposition([aten.fmin, prims.fmin])
def fmin(self, other):
    return torch.where(torch.isnan(other) | (other > self), self, other)


@register_decomposition([aten.fmax, prims.fmax])
def fmax(self, other):
    return torch.where(torch.isnan(other) | (other < self), self, other)


@register_decomposition([aten.narrow_copy])
def narrow_copy(self, dim, start, length):
    return torch.narrow(self, dim, start, length).clone()


@register_decomposition([aten.expand_copy])
def expand_copy(self, size, *, implicit=False):
    return aten.expand(self, size, implicit=implicit).clone()


@register_decomposition([aten.view_copy.default])
def view_copy_default(self, size):
    return aten.view(self, size).clone()


@register_decomposition([aten.view_copy.dtype])
def view_copy_dtype(self, dtype):
    return self.to(dtype).clone()


@register_decomposition(aten.rand_like)
def rand_like(self, *, dtype=None, device=None, **kwargs):
    return torch.rand(
        [*self.size()],
        dtype=dtype or self.dtype,
        device=device or self.device,
        **kwargs,
    )


@register_decomposition(aten.randn_like)
def randn_like(self, *, dtype=None, device=None, **kwargs):
    return torch.randn(
        [*self.size()],
        dtype=dtype or self.dtype,
        device=device or self.device,
        **kwargs,
    )


@register_decomposition(aten.randint_like.default)
def randint_like(self, high, *, dtype=None, device=None, **kwargs):
    return aten.randint.low(
        0,
        high,
        [*self.size()],
        dtype=dtype or self.dtype,
        device=device or self.device,
        **kwargs,
    )


@register_decomposition(aten.randint_like.low_dtype)
def randint_like_low(self, low, high, *, dtype=None, device=None, **kwargs):
    return aten.randint.low(
        low,
        high,
        [*self.size()],
        dtype=dtype or self.dtype,
        device=device or self.device,
        **kwargs,
    )


@register_decomposition(aten.randint.default)
def randint(high, size, **kwargs):
    return aten.randint.low(0, high, size, **kwargs)


# The difference between quantize_per_tensor.default and quantize_per_tensor.tensor is
# scale and zero_point is scalar or scalar tensor
@register_decomposition(quantized_decomposed.quantize_per_tensor.default)
def quantize_per_tensor_default_decomp_impl(
    input: torch.Tensor,
    scale: float,
    zero_point: int,
    quant_min: int,
    quant_max: int,
    dtype: torch.dtype,
) -> torch.Tensor:
    inv_scale = 1.0 / scale
    return torch.clamp(
        torch.round(input * inv_scale) + zero_point, quant_min, quant_max
    ).to(dtype)


# The difference between dequantize_per_tensor.default and dequantize_per_tensor.tensor is
# scale and zero_point is scalar or scalar tensor
@register_decomposition(quantized_decomposed.dequantize_per_tensor.default)
def dequantize_per_tensor_default_decomp_impl(
    input: torch.Tensor,
    scale: float,
    zero_point: int,
    quant_min: int,
    quant_max: int,
    dtype: torch.dtype,
) -> torch.Tensor:
    return (input.to(torch.float32) - zero_point) * scale


@register_decomposition(quantized_decomposed.quantize_per_tensor.tensor)
def quantize_per_tensor_tensor_decomp_impl(
    input: torch.Tensor,
    scale: torch.Tensor,
    zero_point: torch.Tensor,
    quant_min: int,
    quant_max: int,
    dtype: torch.dtype,
) -> torch.Tensor:
    inv_scale = 1.0 / scale
    return torch.clamp(
        torch.round(input * inv_scale) + zero_point, quant_min, quant_max
    ).to(dtype)


@register_decomposition(quantized_decomposed.dequantize_per_tensor.tensor)
def dequantize_per_tensor_tensor_decomp_impl(
    input: torch.Tensor,
    scale: torch.Tensor,
    zero_point: torch.Tensor,
    quant_min: int,
    quant_max: int,
    dtype: torch.dtype,
) -> torch.Tensor:
    return (input.to(torch.float32) - zero_point) * scale


@functools.lru_cache(None)
def fast_random_decomps():
    return {**decompositions, **extra_random_decomps}


def select_decomp_table():
    """decomps can change based on config"""
    if config.fallback_random:
        return decompositions
    return fast_random_decomps()<|MERGE_RESOLUTION|>--- conflicted
+++ resolved
@@ -88,277 +88,6 @@
     return torch.empty([size[l] for l in physical_layout], **kwargs).permute(perm)
 
 
-<<<<<<< HEAD
-def get_alignment_size(x):
-    if x.dtype == torch.float16 or x.dtype == torch.half or x.dtype == torch.bfloat16:
-        return 8
-    elif x.dtype == torch.float32 or x.dtype == torch.float:
-        return 4
-    else:
-        return 0
-
-
-def check_device(a: Tensor, b: Tensor):
-    return a.is_cuda and b.is_cuda
-
-
-def is_symbolic(a: Tensor, b: Tensor):
-    return any(
-        isinstance(x, torch.SymInt)
-        for x in chain(a.size(), a.stride(), b.size(), b.stride())
-    )
-
-
-def get_padded_length(x, alignment_size):
-    if alignment_size == 0 or x % alignment_size == 0:
-        return 0
-    return int((x // alignment_size + 1) * alignment_size) - x
-
-
-def pad_dim(x, padded_length, dim):
-    if padded_length == 0:
-        return x
-    pad = x.new_zeros(*x.shape[:dim], padded_length, *x.shape[dim + 1 :])
-    return torch.cat([x, pad], dim=dim)
-
-
-@register_decomposition([aten.addmm])
-def addmm(input, mat1, mat2, *, beta=1, alpha=1):
-    if (
-        config.shape_padding
-        and check_device(mat1, mat2)
-        and not is_symbolic(mat1, mat2)
-        and should_pad_bench(mat1, mat2, torch.ops.aten.addmm, input=input)
-    ):
-        m_padded_length = get_padded_length(mat1.shape[0], get_alignment_size(mat1))
-        k_padded_length = get_padded_length(mat1.shape[1], get_alignment_size(mat1))
-        n_padded_length = get_padded_length(mat2.shape[1], get_alignment_size(mat2))
-        if m_padded_length != 0 or k_padded_length != 0 or n_padded_length != 0:
-            return pad_addmm(
-                input, mat1, mat2, m_padded_length, k_padded_length, n_padded_length
-            )
-
-    return NotImplemented  # go directly to lowering
-
-
-def pad_addmm(input, mat1, mat2, m_padded_length, k_padded_length, n_padded_length):
-    # addmm decomp with padding will go through pad_addmm multiple times if multiple dimensions are needed to be padded
-    if k_padded_length != 0:
-        mat1 = pad_dim(mat1, k_padded_length, 1)
-        mat2 = pad_dim(mat2, k_padded_length, 0)
-    elif n_padded_length != 0:
-        mat2 = pad_dim(mat2, n_padded_length, 1)
-    elif m_padded_length != 0:
-        mat1 = pad_dim(mat1, m_padded_length, 0)
-
-    if input is not None and k_padded_length == 0:
-        if n_padded_length != 0:
-            if input.dim() == 2:
-                input = pad_dim(input, n_padded_length, 1)
-            elif input.dim() == 1:
-                input = pad_dim(input, n_padded_length, 0)
-        elif m_padded_length != 0 and input.dim() == 2:
-            input = pad_dim(input, m_padded_length, 0)
-
-    if k_padded_length != 0:
-        return torch.ops.aten.addmm(input, mat1, mat2)
-    elif n_padded_length != 0:
-        return torch.ops.aten.addmm(input, mat1, mat2)[:, :-n_padded_length]
-    else:
-        return torch.ops.aten.addmm(input, mat1, mat2)[:-m_padded_length, :]
-
-
-_PAD_MM_CACHE = None
-
-
-def get_pad_cache():
-    global _PAD_MM_CACHE
-    if _PAD_MM_CACHE is None:
-        _PAD_MM_CACHE = torch._inductor.codecache.LocalCache()
-
-    return _PAD_MM_CACHE
-
-
-def get_cached_should_pad(key):
-    return get_pad_cache().lookup(key)
-
-
-def set_cached_should_pad(key, value):
-    return get_pad_cache().set_value(key, value=value)
-
-
-def should_pad_bench_key(mat1, mat2, op, input=None):
-    def tensor_key(t):
-        return (t.shape, t.stride(), t.dtype)
-
-    key = (
-        tensor_key(mat1),
-        tensor_key(mat2),
-        op,
-        input if input is None else tensor_key(input),
-    )
-
-    return str(key)
-
-
-def should_pad_bench(mat1, mat2, op, input=None):
-    key = should_pad_bench_key(mat1, mat2, op, input)
-
-    cached_pad = get_cached_should_pad(key)
-    if cached_pad is not None:
-        return cached_pad
-
-    should_pad = _should_pad_bench_impl(mat1, mat2, op, input)
-
-    set_cached_should_pad(key, should_pad)
-
-    return should_pad
-
-
-def _should_pad_bench_impl(mat1, mat2, op, input=None):
-    if not utils.has_triton():
-        return False
-
-    do_bench = functools.partial(
-        utils.do_bench,
-        warmup=5,
-    )
-
-    with no_dispatch():
-        if op is torch.ops.aten.mm or op is torch.ops.aten.addmm:
-            m_padded_length = get_padded_length(mat1.shape[0], get_alignment_size(mat1))
-            k_padded_length = get_padded_length(mat1.shape[1], get_alignment_size(mat1))
-            n_padded_length = get_padded_length(mat2.shape[1], get_alignment_size(mat2))
-        elif op is torch.ops.aten.bmm:
-            m_padded_length = get_padded_length(mat1.shape[1], get_alignment_size(mat1))
-            k_padded_length = get_padded_length(mat1.shape[2], get_alignment_size(mat1))
-            n_padded_length = get_padded_length(mat2.shape[2], get_alignment_size(mat2))
-        else:
-            return False
-
-        if m_padded_length == k_padded_length == n_padded_length == 0:
-            return False
-
-        mat1 = torch.randn_like(mat1)
-        mat2 = torch.randn_like(mat2)
-        if op is torch.ops.aten.bmm or op is torch.ops.aten.mm:
-            ori_time = do_bench(
-                lambda: op(mat1, mat2),
-            )
-        else:
-            if input is not None:
-                input = torch.randn_like(input)
-            ori_time = do_bench(
-                lambda: op(input, mat1, mat2),
-            )
-
-        if op is torch.ops.aten.addmm:
-            input_pad = None
-            if input is not None and input.is_cuda:
-                input_pad = torch.randn_like(input)
-            pad_time = do_bench(
-                lambda: pad_addmm(
-                    input_pad,
-                    mat1,
-                    mat2,
-                    m_padded_length,
-                    k_padded_length,
-                    n_padded_length,
-                ),
-            )
-        elif op is torch.ops.aten.mm:
-            pad_time = do_bench(
-                lambda: pad_mm(
-                    mat1,
-                    mat2,
-                    m_padded_length,
-                    k_padded_length,
-                    n_padded_length,
-                ),
-            )
-        else:
-            pad_time = do_bench(
-                lambda: pad_bmm(
-                    mat1,
-                    mat2,
-                    m_padded_length,
-                    k_padded_length,
-                    n_padded_length,
-                ),
-            )
-
-        # Shape padding introduces additional memory ops. Based on microbenchmarks, 1.1x represents a reasonable
-        # tradeoff between performance improvement from shape padding and overhead from additional memory ops
-        # TODO: Build a learned model which would be better than this heuristic
-        return ori_time > pad_time * 1.1
-
-
-@register_decomposition([aten.mm])
-def mm_decomp(mat1, mat2):
-    if (
-        config.shape_padding
-        and check_device(mat1, mat2)
-        and not is_symbolic(mat1, mat2)
-        and should_pad_bench(mat1, mat2, torch.ops.aten.mm)
-    ):
-        m_padded_length = get_padded_length(mat1.shape[0], get_alignment_size(mat1))
-        k_padded_length = get_padded_length(mat1.shape[1], get_alignment_size(mat1))
-        n_padded_length = get_padded_length(mat2.shape[1], get_alignment_size(mat2))
-
-        if m_padded_length != 0 or k_padded_length != 0 or n_padded_length != 0:
-            return pad_mm(mat1, mat2, m_padded_length, k_padded_length, n_padded_length)
-
-    return NotImplemented  # go directly to lowering
-
-
-def pad_mm(mat1, mat2, m_padded_length, k_padded_length, n_padded_length):
-    # mm_decomp will go through pad_mm multiple times if multiple dimensions are needed to be padded
-    if k_padded_length != 0:
-        mat1 = pad_dim(mat1, k_padded_length, 1)
-        mat2 = pad_dim(mat2, k_padded_length, 0)
-        return torch.ops.aten.mm(mat1, mat2)
-    elif n_padded_length != 0:
-        mat2 = pad_dim(mat2, n_padded_length, 1)
-        return torch.ops.aten.mm(mat1, mat2)[:, :-n_padded_length]
-    else:
-        mat1 = pad_dim(mat1, m_padded_length, 0)
-        return torch.ops.aten.mm(mat1, mat2)[:-m_padded_length, :]
-
-
-@register_decomposition([aten.bmm])
-def bmm_decomp(mat1, mat2):
-    if (
-        config.shape_padding
-        and check_device(mat1, mat2)
-        and not is_symbolic(mat1, mat2)
-        and should_pad_bench(mat1, mat2, torch.ops.aten.bmm)
-    ):
-        m_padded_length = get_padded_length(mat1.shape[1], get_alignment_size(mat1))
-        k_padded_length = get_padded_length(mat1.shape[2], get_alignment_size(mat1))
-        n_padded_length = get_padded_length(mat2.shape[2], get_alignment_size(mat2))
-
-        if k_padded_length != 0 or n_padded_length != 0 or m_padded_length != 0:
-            pad_bmm(mat1, mat2, m_padded_length, k_padded_length, n_padded_length)
-
-    return NotImplemented  # go directly to lowering
-
-
-def pad_bmm(mat1, mat2, m_padded_length, k_padded_length, n_padded_length):
-    # bmm_decomp will go through pad_bmm multiple times if multiple dimensions are needed to be padded
-    if k_padded_length != 0:
-        mat1 = pad_dim(mat1, k_padded_length, 2)
-        mat2 = pad_dim(mat2, k_padded_length, 1)
-        return torch.ops.aten.bmm(mat1, mat2)
-    elif n_padded_length != 0:
-        mat2 = pad_dim(mat2, n_padded_length, 2)
-        return torch.ops.aten.bmm(mat1, mat2)[:, :, :-n_padded_length].contiguous()
-    else:
-        mat1 = pad_dim(mat1, m_padded_length, 1)
-        return torch.ops.aten.bmm(mat1, mat2)[:, :-m_padded_length, :].contiguous()
-
-
-=======
->>>>>>> 3469f100
 @register_decomposition([aten.convolution_backward])
 def convolution_backward(
     grad_output,
