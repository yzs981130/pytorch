--- conflicted
+++ resolved
@@ -642,7 +642,6 @@
                     return result
                 raise NotImplementedError(f"unhandled {node}")
 
-<<<<<<< HEAD
         output_nodes = match.output_nodes()
 
         if len(output_nodes) == 1:
@@ -653,9 +652,6 @@
             last_node = min(indices, key=lambda tup: tup[0])[1]
 
         with graph.inserting_before(last_node):
-=======
-        with graph.inserting_before(first_node):
->>>>>>> c7c1034b
             replacement = Replacer(replacement_graph).run(*args)
             if isinstance(replacement, torch.fx.Node):
                 replacement = [replacement]
