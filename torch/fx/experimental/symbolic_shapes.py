--- conflicted
+++ resolved
@@ -232,12 +232,7 @@
 
     def magic_impl(self, other):
         if method in ["min", "max"]:
-<<<<<<< HEAD
             op = getattr(builtins, method)
-=======
-            # op = getattr(builtins, method)
-            return self
->>>>>>> afc99638
         else:
             op = getattr(operator, method)
         if SYM_FUNCTION_MODE:
@@ -265,14 +260,6 @@
         else:
             op = getattr(operator, method)
         if SYM_FUNCTION_MODE:
-<<<<<<< HEAD
-=======
-            # TODO: Should this if/else be moved outside of SYM_FUNCTION_MODE ?
-            if method in ["ceil", "floor"]:
-                op = getattr(math, method)
-            else:
-                op = getattr(operator, method)
->>>>>>> afc99638
             return _handle_sym_dispatch(op, (self,), {})
         # TODO: consider constant prop here
         expr = self.shape_env.replace(self.expr)
