--- conflicted
+++ resolved
@@ -120,17 +120,14 @@
   sym_sizes_fn_ = &noop_sym_sizes_fn;
   layout_fn_ = &noop_layout_fn;
   sym_numel_fn_ = &noop_sym_numel_fn;
-<<<<<<< HEAD
+  trace_gpu_functions.disarm();
   sym_strides_fn_ = &noop_sym_strides_fn;
-=======
-  trace_gpu_functions.disarm();
 }
 
 // Defined out-of-line because it needs access to the definition of TensorImpl.
 __ubsan_ignore_function__ c10::intrusive_ptr<TensorImpl> PyInterpreter::detach(
     const TensorImpl* self) const {
   return (*detach_fn_)(this, self);
->>>>>>> abb2204f
 }
 
 } // namespace impl
