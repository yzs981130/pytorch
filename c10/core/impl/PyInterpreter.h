--- conflicted
+++ resolved
@@ -193,11 +193,8 @@
       sym_sizes_sig* sym_sizes,
       layout_sig* layout,
       sym_numel_sig* sym_numel,
-<<<<<<< HEAD
+      GPUTraceFunctionWrapper trace_gpu_functions,
       sym_strides_sig* sym_strides)
-=======
-      GPUTraceFunctionWrapper trace_gpu_functions)
->>>>>>> abb2204f
       : name_fn_(name_fn),
         decref_fn_(decref_fn),
         detach_fn_(detach),
@@ -210,11 +207,8 @@
         sym_sizes_fn_(sym_sizes),
         layout_fn_(layout),
         sym_numel_fn_(sym_numel),
-<<<<<<< HEAD
+        trace_gpu_functions(trace_gpu_functions),
         sym_strides_fn_(sym_strides) {}
-=======
-        trace_gpu_functions(trace_gpu_functions) {}
->>>>>>> abb2204f
 
   name_sig* name_fn_;
   decref_sig* decref_fn_;
@@ -228,11 +222,8 @@
   sym_sizes_sig* sym_sizes_fn_;
   layout_sig* layout_fn_;
   sym_numel_sig* sym_numel_fn_;
-<<<<<<< HEAD
+  GPUTraceFunctionWrapper trace_gpu_functions;
   sym_strides_sig* sym_strides_fn_;
-=======
-  GPUTraceFunctionWrapper trace_gpu_functions;
->>>>>>> abb2204f
 
   // UBSAN suppression fixes: "call to function
   // (anonymous namespace)::concrete_decref_fn(c10::impl::PyInterpreter const*,
@@ -300,11 +291,6 @@
     return (*sym_numel_fn_)(this, self);
   }
 
-<<<<<<< HEAD
-  __ubsan_ignore_function__ c10::SymIntArrayRef sym_strides(
-      const TensorImpl* self) const {
-    return (*sym_strides_fn_)(this, self);
-=======
   __ubsan_ignore_function__ void trace_gpu_event_creation(
       uintptr_t event) const {
     return (*trace_gpu_functions.event_creation_fn_)(this, event);
@@ -340,7 +326,11 @@
   __ubsan_ignore_function__ void trace_gpu_stream_creation(
       uintptr_t stream) const {
     return (*trace_gpu_functions.stream_creation_fn_)(this, stream);
->>>>>>> abb2204f
+  }
+
+  __ubsan_ignore_function__ c10::SymIntArrayRef sym_strides(
+      const TensorImpl* self) const {
+    return (*sym_strides_fn_)(this, self);
   }
 
   // Disarm this PyInterpreter, making all of its methods noops.
